package clusterconfig

import (
	"bytes"
	"context"
	"encoding/base64"
	"encoding/pem"
	"fmt"
	"io"
	"io/ioutil"
	"net/url"
	"reflect"
	"regexp"
	"sort"
	"strings"
	"sync"
	"time"

	corev1 "k8s.io/api/core/v1"
	policyv1beta1 "k8s.io/api/policy/v1beta1"
	apixv1beta1client "k8s.io/apiextensions-apiserver/pkg/client/clientset/clientset/typed/apiextensions/v1beta1"
	"k8s.io/apimachinery/pkg/api/errors"
	metav1 "k8s.io/apimachinery/pkg/apis/meta/v1"
	"k8s.io/apimachinery/pkg/runtime"
	"k8s.io/apimachinery/pkg/runtime/schema"
	"k8s.io/apimachinery/pkg/runtime/serializer"
	"k8s.io/apimachinery/pkg/util/json"
	utilruntime "k8s.io/apimachinery/pkg/util/runtime"
	"k8s.io/apimachinery/pkg/util/sets"
	"k8s.io/client-go/dynamic"
	kubescheme "k8s.io/client-go/kubernetes/scheme"
	certificatesv1beta1 "k8s.io/client-go/kubernetes/typed/certificates/v1beta1"
	corev1client "k8s.io/client-go/kubernetes/typed/core/v1"
	policyclient "k8s.io/client-go/kubernetes/typed/policy/v1beta1"
	"k8s.io/client-go/rest"
	"k8s.io/klog"

	configv1 "github.com/openshift/api/config/v1"
	registryv1 "github.com/openshift/api/imageregistry/v1"
	networkv1 "github.com/openshift/api/network/v1"
	openshiftscheme "github.com/openshift/client-go/config/clientset/versioned/scheme"
	configv1client "github.com/openshift/client-go/config/clientset/versioned/typed/config/v1"
	imageregistryv1 "github.com/openshift/client-go/imageregistry/clientset/versioned/typed/imageregistry/v1"
	networkv1client "github.com/openshift/client-go/network/clientset/versioned/typed/network/v1"
	_ "k8s.io/apimachinery/pkg/runtime/serializer/yaml"

	"github.com/openshift/insights-operator/pkg/record"
	"github.com/openshift/insights-operator/pkg/record/diskrecorder"
)

const (
	// Log compression ratio is defining a multiplier for uncompressed logs
	// diskrecorder would refuse to write files larger than MaxLogSize, so GatherClusterOperators
	// has to limit the expected size of the buffer for logs
	logCompressionRatio = 2

	// imageGatherPodLimit is the maximum number of pods that
	// will be listed in a single request to reduce memory usage.
	imageGatherPodLimit = 200

	gatherPodDisruptionBudgetLimit = 5000

	// metricsAlertsLinesLimit is the maximal number of lines read from monitoring Prometheus
	// 500 KiB of alerts is limit, one alert line has typically 450 bytes => 1137 lines.
	// This number has been rounded to 1000 for simplicity.
	// Formerly, the `500 * 1024 / 450` expression was used instead.
	metricsAlertsLinesLimit = 1000

	// InstallPlansTopX is the Maximal number of Install plans by non-unique instances count
	InstallPlansTopX = 100
	// csrGatherLimit is the maximum number of crs that
	// will be listed in a single request to reduce memory usage.
	csrGatherLimit = 5000

	// Maximal total number of service accounts
	maxServiceAccountsLimit          = 1000
	maxServiceAccountNamespacesLimit = 1000
)

var (
	openshiftSerializer     = openshiftscheme.Codecs.LegacyCodec(configv1.SchemeGroupVersion)
	kubeSerializer          = kubescheme.Codecs.LegacyCodec(corev1.SchemeGroupVersion)
	policyV1Beta1Serializer = kubescheme.Codecs.LegacyCodec(policyv1beta1.SchemeGroupVersion)
	// maxEventTimeInterval represents the "only keep events that are maximum 1h old"
	// TODO: make this dynamic like the reporting window based on configured interval
	maxEventTimeInterval = 1 * time.Hour

	registrySerializer serializer.CodecFactory
	networkSerializer  serializer.CodecFactory
	registryScheme     = runtime.NewScheme()
	networkScheme      = runtime.NewScheme()

	// logTailLines sets maximum number of lines to fetch from pod logs
	logTailLines = int64(100)

	imageHostRegex = regexp.MustCompile(`(^|\.)(openshift\.org|registry\.redhat\.io|registry\.access\.redhat\.com)$`)

	// lineSep is the line separator used by the alerts metric
	lineSep = []byte{'\n'}

	defaultNamespaces = []string{"default", "kube-system", "kube-public"}
)

func init() {
	utilruntime.Must(registryv1.AddToScheme(registryScheme))
	utilruntime.Must(networkv1.AddToScheme(networkScheme))
	networkSerializer = serializer.NewCodecFactory(networkScheme)
	registrySerializer = serializer.NewCodecFactory(registryScheme)
}

// Gatherer is a driving instance invoking collection of data
type Gatherer struct {
	ctx            context.Context
	client         configv1client.ConfigV1Interface
	coreClient     corev1client.CoreV1Interface
	networkClient  networkv1client.NetworkV1Interface
	dynamicClient  dynamic.Interface
	metricsClient  rest.Interface
	certClient     certificatesv1beta1.CertificatesV1beta1Interface
	registryClient imageregistryv1.ImageregistryV1Interface
	crdClient      apixv1beta1client.ApiextensionsV1beta1Interface
	policyClient   policyclient.PolicyV1beta1Interface
	lock           sync.Mutex
	lastVersion    *configv1.ClusterVersion
}

// New creates new Gatherer
func New(client configv1client.ConfigV1Interface, coreClient corev1client.CoreV1Interface, certClient certificatesv1beta1.CertificatesV1beta1Interface, metricsClient rest.Interface,
	registryClient imageregistryv1.ImageregistryV1Interface, crdClient apixv1beta1client.ApiextensionsV1beta1Interface, networkClient networkv1client.NetworkV1Interface,
	dynamicClient dynamic.Interface, policyClient policyclient.PolicyV1beta1Interface) *Gatherer {
	return &Gatherer{
		client:         client,
		coreClient:     coreClient,
		certClient:     certClient,
		metricsClient:  metricsClient,
		registryClient: registryClient,
		crdClient:      crdClient,
		networkClient:  networkClient,
		dynamicClient:  dynamicClient,
		policyClient:   policyClient,
	}
}

var reInvalidUIDCharacter = regexp.MustCompile(`[^a-z0-9\-]`)

// Gather is hosting and calling all the recording functions
func (i *Gatherer) Gather(ctx context.Context, recorder record.Interface) error {
	i.ctx = ctx
	return record.Collect(ctx, recorder,
		GatherPodDisruptionBudgets(i),
		GatherMostRecentMetrics(i),
		GatherClusterOperators(i),
		GatherContainerImages(i),
		GatherNodes(i),
		GatherConfigMaps(i),
		GatherClusterVersion(i),
		GatherClusterID(i),
		GatherClusterInfrastructure(i),
		GatherClusterNetwork(i),
		GatherClusterAuthentication(i),
		GatherClusterImageRegistry(i),
		GatherClusterImagePruner(i),
		GatherClusterFeatureGates(i),
		GatherClusterOAuth(i),
		GatherClusterIngress(i),
		GatherClusterProxy(i),
		GatherCertificateSigningRequests(i),
		GatherCRD(i),
		GatherHostSubnet(i),
		GatherMachineSet(i),
<<<<<<< HEAD
		GatherInstallPlans(i),
=======
		GatherServiceAccounts(i),
>>>>>>> 6fc9194e
	)
}

// GatherPodDisruptionBudgets gathers the cluster's PodDisruptionBudgets.
//
// The Kubernetes api https://github.com/kubernetes/client-go/blob/v11.0.0/kubernetes/typed/policy/v1beta1/poddisruptionbudget.go#L80
// Response see https://docs.okd.io/latest/rest_api/policy_apis/poddisruptionbudget-policy-v1beta1.html
//
// Location in archive: config/pdbs/
// See: docs/insights-archive-sample/config/pdbs
func GatherPodDisruptionBudgets(i *Gatherer) func() ([]record.Record, []error) {
	return func() ([]record.Record, []error) {
		pdbs, err := i.policyClient.PodDisruptionBudgets("").List(i.ctx, metav1.ListOptions{Limit: gatherPodDisruptionBudgetLimit})
		if err != nil {
			return nil, []error{err}
		}
		records := []record.Record{}
		for _, pdb := range pdbs.Items {
			records = append(records, record.Record{
				Name: fmt.Sprintf("config/pdbs/%s", pdb.GetName()),
				Item: PodDisruptionBudgetsAnonymizer{&pdb},
			})
		}
		return records, nil
	}
}

// GatherMostRecentMetrics gathers cluster Federated Monitoring metrics.
//
// The GET REST query to URL /federate
// Gathered metrics:
//   etcd_object_counts
//   cluster_installer
//   namespace CPU and memory usage
//   followed by at most 1000 lines of ALERTS metric
//
// Location in archive: config/metrics/
// See: docs/insights-archive-sample/config/metrics
func GatherMostRecentMetrics(i *Gatherer) func() ([]record.Record, []error) {
	return func() ([]record.Record, []error) {
		if i.metricsClient == nil {
			return nil, nil
		}
		data, err := i.metricsClient.Get().AbsPath("federate").
			Param("match[]", "etcd_object_counts").
			Param("match[]", "cluster_installer").
			Param("match[]", "namespace:container_cpu_usage_seconds_total:sum_rate").
			Param("match[]", "namespace:container_memory_usage_bytes:sum").
			DoRaw(i.ctx)
		if err != nil {
			// write metrics errors to the file format as a comment
			klog.Errorf("Unable to retrieve most recent metrics: %v", err)
			return []record.Record{{Name: "config/metrics", Item: RawByte(fmt.Sprintf("# error: %v\n", err))}}, nil
		}

		rsp, err := i.metricsClient.Get().AbsPath("federate").
			Param("match[]", "ALERTS").
			Stream(i.ctx)
		if err != nil {
			// write metrics errors to the file format as a comment
			klog.Errorf("Unable to retrieve most recent alerts from metrics: %v", err)
			return []record.Record{{Name: "config/metrics", Item: RawByte(fmt.Sprintf("# error: %v\n", err))}}, nil
		}
		r := NewLineLimitReader(rsp, metricsAlertsLinesLimit)
		alerts, err := ioutil.ReadAll(r)
		if err != nil && err != io.EOF {
			klog.Errorf("Unable to read most recent alerts from metrics: %v", err)
			return nil, []error{err}
		}

		remainingAlertLines, err := countLines(rsp)
		if err != nil && err != io.EOF {
			klog.Errorf("Unable to count truncated lines of alerts metric: %v", err)
			return nil, []error{err}
		}
		totalAlertCount := r.GetTotalLinesRead() + remainingAlertLines

		// # ALERTS <Total Alerts Lines>/<Alerts Line Limit>
		// The total number of alerts will typically be greater than the true number of alerts by 2
		// because the `# TYPE ALERTS untyped` header and the final empty line are counter in.
		data = append(data, []byte(fmt.Sprintf("# ALERTS %d/%d\n", totalAlertCount, metricsAlertsLinesLimit))...)
		data = append(data, alerts...)
		records := []record.Record{
			{Name: "config/metrics", Item: RawByte(data)},
		}

		return records, nil
	}
}

// GatherContainerImages collects essential information about running containers.
// Specifically, the age of pods, the set of running images and the container names are collected.
//
// Location in archive: config/running_containers.json
func GatherContainerImages(i *Gatherer) func() ([]record.Record, []error) {
	return func() ([]record.Record, []error) {
		records := []record.Record{}

		contInfo := ContainerInfo{
			Images:     ContainerImageSet{},
			Containers: PodsWithAge{},
		}
		// Cache for image indices in the collected set of container image.
		image2idx := map[string]int{}

		// Use the Limit and Continue fields to request the pod information in chunks.
		continueValue := ""
		for {
			pods, err := i.coreClient.Pods("").List(i.ctx, metav1.ListOptions{
				Limit:    imageGatherPodLimit,
				Continue: continueValue,
				// FieldSelector: "status.phase=Running",
			})
			if err != nil {
				return nil, []error{err}
			}

			for podIndex, pod := range pods.Items {
				podPtr := &pods.Items[podIndex]
				if strings.HasPrefix(pod.Namespace, "openshift") && hasContainerInCrashloop(podPtr) {
					records = append(records, record.Record{Name: fmt.Sprintf("config/pod/%s/%s", pod.Namespace, pod.Name), Item: PodAnonymizer{podPtr}})
				} else if pod.Status.Phase == corev1.PodRunning {
					for _, container := range pod.Spec.Containers {
						imageURL := container.Image
						urlHost, err := forceParseURLHost(imageURL)
						if err != nil {
							klog.Errorf("unable to parse container image URL: %v", err)
							continue
						}
						if imageHostRegex.MatchString(urlHost) {
							imgIndex, ok := image2idx[imageURL]
							if !ok {
								imgIndex = contInfo.Images.Add(imageURL)
								image2idx[imageURL] = imgIndex
							}
							contInfo.Containers.Add(pod.CreationTimestamp.Time, imgIndex)
						}
					}
				}
			}

			// If the Continue field is not set, this should be the end of available data.
			// Otherwise, update the Continue value and perform another request iteration.
			if pods.Continue == "" {
				break
			}
			continueValue = pods.Continue
		}

		return append(records, record.Record{
			Name: "config/running_containers",
			Item: record.JSONMarshaller{Object: contInfo},
		}), nil
	}
}

// GatherClusterOperators collects all ClusterOperators.
// It finds unhealthy Pods for unhealthy operators
//
// The Kubernetes api https://github.com/openshift/client-go/blob/master/config/clientset/versioned/typed/config/v1/clusteroperator.go#L62
// Response see https://docs.openshift.com/container-platform/4.3/rest_api/index.html#clusteroperatorlist-v1config-openshift-io
//
// Location of operators in archive: config/clusteroperator/
// See: docs/insights-archive-sample/config/clusteroperator
// Location of pods in archive: config/pod/
func GatherClusterOperators(i *Gatherer) func() ([]record.Record, []error) {
	return func() ([]record.Record, []error) {
		config, err := i.client.ClusterOperators().List(i.ctx, metav1.ListOptions{})
		if errors.IsNotFound(err) {
			return nil, nil
		}
		if err != nil {
			return nil, []error{err}
		}
		records := make([]record.Record, 0, len(config.Items))
		for index := range config.Items {
			records = append(records, record.Record{Name: fmt.Sprintf("config/clusteroperator/%s", config.Items[index].Name), Item: ClusterOperatorAnonymizer{&config.Items[index]}})
		}
		namespaceEventsCollected := sets.NewString()
		now := time.Now()
		unhealthyPods := []*corev1.Pod{}
		for _, item := range config.Items {
			if isHealthyOperator(&item) {
				continue
			}
			for _, namespace := range namespacesForOperator(&item) {
				pods, err := i.coreClient.Pods(namespace).List(i.ctx, metav1.ListOptions{})
				if err != nil {
					klog.V(2).Infof("Unable to find pods in namespace %s for failing operator %s", namespace, item.Name)
					continue
				}
				for j := range pods.Items {
					pod := &pods.Items[j]
					if isHealthyPod(pod, now) {
						continue
					}
					records = append(records, record.Record{Name: fmt.Sprintf("config/pod/%s/%s", pod.Namespace, pod.Name), Item: PodAnonymizer{pod}})
					unhealthyPods = append(unhealthyPods, pod)
				}
				if namespaceEventsCollected.Has(namespace) {
					continue
				}
				namespaceRecords, errs := i.gatherNamespaceEvents(namespace)
				if len(errs) > 0 {
					klog.V(2).Infof("Unable to collect events for namespace %q: %#v", namespace, errs)
					continue
				}
				records = append(records, namespaceRecords...)
				namespaceEventsCollected.Insert(namespace)
			}
		}

		// Exit early if no unhealthy pods found
		if len(unhealthyPods) == 0 {
			return records, nil
		}

		// Fetch a list of containers in unhealthy pods and calculate a log size quota
		// Total log size must not exceed maxLogsSize multiplied by logCompressionRatio
		klog.V(2).Infof("Found %d unhealthy pods", len(unhealthyPods))
		totalUnhealthyContainers := 0
		for _, pod := range unhealthyPods {
			totalUnhealthyContainers += len(pod.Spec.InitContainers) + len(pod.Spec.Containers)
		}
		bufferSize := int64(diskrecorder.MaxLogSize * logCompressionRatio / totalUnhealthyContainers / 2)
		klog.V(2).Infof("Maximum buffer size: %v bytes", bufferSize)
		buf := bytes.NewBuffer(make([]byte, 0, bufferSize))

		// Fetch previous and current container logs
		for _, isPrevious := range []bool{true, false} {
			for _, pod := range unhealthyPods {
				allContainers := pod.Spec.InitContainers
				allContainers = append(allContainers, pod.Spec.Containers...)
				for _, c := range allContainers {
					logName := fmt.Sprintf("%s_current.log", c.Name)
					if isPrevious {
						logName = fmt.Sprintf("%s_previous.log", c.Name)
					}
					buf.Reset()
					klog.V(2).Infof("Fetching logs for %s container %s pod in namespace %s (previous: %v): %q", c.Name, pod.Name, pod.Namespace, isPrevious, err)
					// Collect container logs and continue on error
					err = collectContainerLogs(i, pod, buf, c.Name, isPrevious, &bufferSize)
					if err != nil {
						klog.V(2).Infof("Error: %q", err)
						continue
					}
					records = append(records, record.Record{Name: fmt.Sprintf("config/pod/%s/logs/%s/%s", pod.Namespace, pod.Name, logName), Item: Raw{buf.String()}})
				}
			}
		}

		return records, nil
	}
}

// collectContainerLogs fetches log lines from the pod
func collectContainerLogs(i *Gatherer, pod *corev1.Pod, buf *bytes.Buffer, containerName string, isPrevious bool, maxBytes *int64) error {
	req := i.coreClient.Pods(pod.Namespace).GetLogs(pod.Name, &corev1.PodLogOptions{Previous: isPrevious, Container: containerName, LimitBytes: maxBytes, TailLines: &logTailLines})
	readCloser, err := req.Stream(i.ctx)
	if err != nil {
		klog.V(2).Infof("Failed to fetch log for %s pod in namespace %s for failing operator %s (previous: %v): %q", pod.Name, pod.Namespace, containerName, isPrevious, err)
		return err
	}

	defer readCloser.Close()

	_, err = io.Copy(buf, readCloser)
	if err != nil && err != io.ErrShortBuffer {
		klog.V(2).Infof("Failed to write log for %s pod in namespace %s for failing operator %s (previous: %v): %q", pod.Name, pod.Namespace, containerName, isPrevious, err)
		return err
	}
	return nil
}

// GatherNodes collects all Nodes.
//
// The Kubernetes api https://github.com/kubernetes/client-go/blob/master/kubernetes/typed/core/v1/node.go#L78
// Response see https://docs.openshift.com/container-platform/4.3/rest_api/index.html#nodelist-v1core
//
// Location in archive: config/node/
func GatherNodes(i *Gatherer) func() ([]record.Record, []error) {
	return func() ([]record.Record, []error) {
		nodes, err := i.coreClient.Nodes().List(i.ctx, metav1.ListOptions{})
		if err != nil {
			return nil, []error{err}
		}
		records := make([]record.Record, 0, len(nodes.Items))
		for i, node := range nodes.Items {
			records = append(records, record.Record{Name: fmt.Sprintf("config/node/%s", node.Name), Item: NodeAnonymizer{&nodes.Items[i]}})
		}
		return records, nil
	}
}

// GatherConfigMaps fetches the ConfigMaps from namespace openshift-config.
//
// Anonymization: If the content of ConfigMap contains a parseable PEM structure (like certificate) it removes the inside of PEM blocks.
// For ConfigMap of type BinaryData it is encoded as standard base64.
// In the archive under configmaps we store name of ConfigMap and then each ConfigMap Key. For example config/configmaps/CONFIGMAPNAME/CONFIGMAPKEY1
//
// The Kubernetes api https://github.com/kubernetes/client-go/blob/master/kubernetes/typed/core/v1/configmap.go#L80
// Response see https://docs.openshift.com/container-platform/4.3/rest_api/index.html#configmaplist-v1core
//
// Location in archive: config/configmaps/
// See: docs/insights-archive-sample/config/configmaps
func GatherConfigMaps(i *Gatherer) func() ([]record.Record, []error) {
	return func() ([]record.Record, []error) {
		cms, err := i.coreClient.ConfigMaps("openshift-config").List(i.ctx, metav1.ListOptions{})
		if err != nil {
			return nil, []error{err}
		}
		records := make([]record.Record, 0, len(cms.Items))
		for i := range cms.Items {
			for dk, dv := range cms.Items[i].Data {
				records = append(records, record.Record{Name: fmt.Sprintf("config/configmaps/%s/%s", cms.Items[i].Name, dk), Item: ConfigMapAnonymizer{v: []byte(dv), encodeBase64: false}})
			}
			for dk, dv := range cms.Items[i].BinaryData {
				records = append(records, record.Record{Name: fmt.Sprintf("config/configmaps/%s/%s", cms.Items[i].Name, dk), Item: ConfigMapAnonymizer{v: dv, encodeBase64: true}})
			}
		}

		return records, nil
	}
}

// GatherClusterVersion fetches the ClusterVersion - the ClusterVersion with name version.
//
// The Kubernetes api https://github.com/openshift/client-go/blob/master/config/clientset/versioned/typed/config/v1/clusterversion.go#L50
// Response see https://docs.openshift.com/container-platform/4.3/rest_api/index.html#clusterversion-v1config-openshift-io
//
// Location in archive: config/version/
// See: docs/insights-archive-sample/config/version
func GatherClusterVersion(i *Gatherer) func() ([]record.Record, []error) {
	return func() ([]record.Record, []error) {
		config, err := i.client.ClusterVersions().Get(i.ctx, "version", metav1.GetOptions{})
		if errors.IsNotFound(err) {
			return nil, nil
		}
		if err != nil {
			return nil, []error{err}
		}
		i.setClusterVersion(config)
		return []record.Record{{Name: "config/version", Item: ClusterVersionAnonymizer{config}}}, nil
	}
}

// GatherClusterID stores ClusterID from ClusterVersion version
// This method uses data already collected by Get ClusterVersion. In particular field .Spec.ClusterID
// The Kubernetes api https://github.com/openshift/client-go/blob/master/config/clientset/versioned/typed/config/v1/clusterversion.go#L50
// Response see https://github.com/openshift/api/blob/master/config/v1/types_cluster_version.go#L38
//
// Location in archive: config/id/
// See: docs/insights-archive-sample/config/id
func GatherClusterID(i *Gatherer) func() ([]record.Record, []error) {
	return func() ([]record.Record, []error) {
		version := i.ClusterVersion()
		if version == nil {
			return nil, nil
		}
		return []record.Record{{Name: "config/id", Item: Raw{string(version.Spec.ClusterID)}}}, nil
	}
}

// GatherClusterInfrastructure fetches the cluster Infrastructure - the Infrastructure with name cluster.
//
// The Kubernetes api https://github.com/openshift/client-go/blob/master/config/clientset/versioned/typed/config/v1/infrastructure.go#L50
// Response see https://docs.openshift.com/container-platform/4.3/rest_api/index.html#infrastructure-v1-config-openshift-io
//
// Location in archive: config/infrastructure/
// See: docs/insights-archive-sample/config/infrastructure
func GatherClusterInfrastructure(i *Gatherer) func() ([]record.Record, []error) {
	return func() ([]record.Record, []error) {
		config, err := i.client.Infrastructures().Get(i.ctx, "cluster", metav1.GetOptions{})
		if errors.IsNotFound(err) {
			return nil, nil
		}
		if err != nil {
			return nil, []error{err}
		}
		return []record.Record{{Name: "config/infrastructure", Item: InfrastructureAnonymizer{config}}}, nil
	}
}

// GatherClusterNetwork fetches the cluster Network - the Network with name cluster.
//
// The Kubernetes api https://github.com/openshift/client-go/blob/master/config/clientset/versioned/typed/config/v1/network.go#L50
// Response see https://docs.openshift.com/container-platform/4.3/rest_api/index.html#network-v1-config-openshift-io
//
// Location in archive: config/network/
// See: docs/insights-archive-sample/config/network
func GatherClusterNetwork(i *Gatherer) func() ([]record.Record, []error) {
	return func() ([]record.Record, []error) {
		config, err := i.client.Networks().Get(i.ctx, "cluster", metav1.GetOptions{})
		if errors.IsNotFound(err) {
			return nil, nil
		}
		if err != nil {
			return nil, []error{err}
		}
		return []record.Record{{Name: "config/network", Item: Anonymizer{config}}}, nil
	}
}

// GatherHostSubnet collects HostSubnet information
//
// The Kubernetes api https://github.com/openshift/client-go/blob/master/network/clientset/versioned/typed/network/v1/hostsubnet.go
// Response see https://docs.openshift.com/container-platform/4.3/rest_api/index.html#hostsubnet-v1-network-openshift-io
//
// Location in archive: config/hostsubnet/
func GatherHostSubnet(i *Gatherer) func() ([]record.Record, []error) {
	return func() ([]record.Record, []error) {

		hostSubnetList, err := i.networkClient.HostSubnets().List(i.ctx, metav1.ListOptions{})
		if errors.IsNotFound(err) {
			return nil, nil
		}
		if err != nil {
			return nil, []error{err}
		}
		records := make([]record.Record, 0, len(hostSubnetList.Items))
		for _, h := range hostSubnetList.Items {
			records = append(records, record.Record{Name: fmt.Sprintf("config/hostsubnet/%s", h.Host), Item: HostSubnetAnonymizer{&h}})
		}
		return records, nil
	}
}

// GatherClusterAuthentication fetches the cluster Authentication - the Authentication with name cluster.
//
// The Kubernetes api https://github.com/openshift/client-go/blob/master/config/clientset/versioned/typed/config/v1/authentication.go#L50
// Response see https://docs.openshift.com/container-platform/4.3/rest_api/index.html#authentication-v1operator-openshift-io
//
// Location in archive: config/authentication/
// See: docs/insights-archive-sample/config/authentication
func GatherClusterAuthentication(i *Gatherer) func() ([]record.Record, []error) {
	return func() ([]record.Record, []error) {
		config, err := i.client.Authentications().Get(i.ctx, "cluster", metav1.GetOptions{})
		if errors.IsNotFound(err) {
			return nil, nil
		}
		if err != nil {
			return nil, []error{err}
		}
		return []record.Record{{Name: "config/authentication", Item: Anonymizer{config}}}, nil
	}
}

// GatherClusterImagePruner fetches the image pruner configuration
//
// Location in archive: config/imagepruner/
func GatherClusterImagePruner(i *Gatherer) func() ([]record.Record, []error) {
	return func() ([]record.Record, []error) {
		pruner, err := i.registryClient.ImagePruners().Get(i.ctx, "cluster", metav1.GetOptions{})
		if errors.IsNotFound(err) {
			return nil, nil
		}
		if err != nil {
			return nil, []error{err}
		}
		return []record.Record{{Name: "config/imagepruner", Item: ImagePrunerAnonymizer{pruner}}}, nil
	}
}

// GatherClusterImageRegistry fetches the cluster Image Registry configuration
//
// Location in archive: config/imageregistry/
func GatherClusterImageRegistry(i *Gatherer) func() ([]record.Record, []error) {
	return func() ([]record.Record, []error) {
		config, err := i.registryClient.Configs().Get(i.ctx, "cluster", metav1.GetOptions{})
		if errors.IsNotFound(err) {
			return nil, nil
		}
		if err != nil {
			return nil, []error{err}
		}
		return []record.Record{{Name: "config/imageregistry", Item: ImageRegistryAnonymizer{config}}}, nil
	}
}

// GatherClusterFeatureGates fetches the cluster FeatureGate - the FeatureGate with name cluster.
//
// The Kubernetes api https://github.com/openshift/client-go/blob/master/config/clientset/versioned/typed/config/v1/featuregate.go#L50
// Response see https://docs.openshift.com/container-platform/4.3/rest_api/index.html#featuregate-v1-config-openshift-io
//
// Location in archive: config/featuregate/
// See: docs/insights-archive-sample/config/featuregate
func GatherClusterFeatureGates(i *Gatherer) func() ([]record.Record, []error) {
	return func() ([]record.Record, []error) {
		config, err := i.client.FeatureGates().Get(i.ctx, "cluster", metav1.GetOptions{})
		if errors.IsNotFound(err) {
			return nil, nil
		}
		if err != nil {
			return nil, []error{err}
		}
		return []record.Record{{Name: "config/featuregate", Item: FeatureGateAnonymizer{config}}}, nil
	}
}

// GatherClusterOAuth fetches the cluster OAuth - the OAuth with name cluster.
//
// The Kubernetes api https://github.com/openshift/client-go/blob/master/config/clientset/versioned/typed/config/v1/oauth.go#L50
// Response see https://docs.openshift.com/container-platform/4.3/rest_api/index.html#oauth-v1-config-openshift-io
//
// Location in archive: config/oauth/
// See: docs/insights-archive-sample/config/oauth
func GatherClusterOAuth(i *Gatherer) func() ([]record.Record, []error) {
	return func() ([]record.Record, []error) {
		config, err := i.client.OAuths().Get(i.ctx, "cluster", metav1.GetOptions{})
		if errors.IsNotFound(err) {
			return nil, nil
		}
		if err != nil {
			return nil, []error{err}
		}
		return []record.Record{{Name: "config/oauth", Item: Anonymizer{config}}}, nil
	}
}

// GatherClusterIngress fetches the cluster Ingress - the Ingress with name cluster.
//
// The Kubernetes api https://github.com/openshift/client-go/blob/master/config/clientset/versioned/typed/config/v1/ingress.go#L50
// Response see https://docs.openshift.com/container-platform/4.3/rest_api/index.html#ingress-v1-config-openshift-io
//
// Location in archive: config/ingress/
// See: docs/insights-archive-sample/config/ingress
func GatherClusterIngress(i *Gatherer) func() ([]record.Record, []error) {
	return func() ([]record.Record, []error) {
		config, err := i.client.Ingresses().Get(i.ctx, "cluster", metav1.GetOptions{})
		if errors.IsNotFound(err) {
			return nil, nil
		}
		if err != nil {
			return nil, []error{err}
		}
		return []record.Record{{Name: "config/ingress", Item: IngressAnonymizer{config}}}, nil
	}
}

// GatherClusterProxy fetches the cluster Proxy - the Proxy with name cluster.
//
// The Kubernetes api https://github.com/openshift/client-go/blob/master/config/clientset/versioned/typed/config/v1/proxy.go#L30
// Response see https://docs.openshift.com/container-platform/4.3/rest_api/index.html#proxy-v1-config-openshift-io
//
// Location in archive: config/proxy/
// See: docs/insights-archive-sample/config/proxy
func GatherClusterProxy(i *Gatherer) func() ([]record.Record, []error) {
	return func() ([]record.Record, []error) {
		config, err := i.client.Proxies().Get(i.ctx, "cluster", metav1.GetOptions{})
		if errors.IsNotFound(err) {
			return nil, nil
		}
		if err != nil {
			return nil, []error{err}
		}
		return []record.Record{{Name: "config/proxy", Item: ProxyAnonymizer{config}}}, nil
	}
}

// GatherCertificateSigningRequests collects anonymized CertificateSigningRequests.
// Collects CSRs which werent Verified, or when Now < ValidBefore or Now > ValidAfter
//
// The Kubernetes api https://github.com/kubernetes/client-go/blob/master/kubernetes/typed/certificates/v1beta1/certificatesigningrequest.go#L78
// Response see https://docs.openshift.com/container-platform/4.3/rest_api/index.html#certificatesigningrequestlist-v1beta1certificates
//
// Location in archive: config/certificatesigningrequests/
func GatherCertificateSigningRequests(i *Gatherer) func() ([]record.Record, []error) {
	return func() ([]record.Record, []error) {
		requests, err := i.certClient.CertificateSigningRequests().List(i.ctx, metav1.ListOptions{
			Limit: csrGatherLimit,
		})
		if errors.IsNotFound(err) {
			return nil, nil
		}
		if err != nil {
			return nil, []error{err}
		}
		csrs, err := FromCSRs(requests).Anonymize().Filter(IncludeCSR).Select()
		if err != nil {
			return nil, []error{err}
		}
		records := make([]record.Record, len(csrs))
		for i, sr := range csrs {
			records[i] = record.Record{Name: fmt.Sprintf("config/certificatesigningrequests/%s", sr.ObjectMeta.Name), Item: sr}
		}
		return records, nil
	}
}

// GatherCRD collects the specified Custom Resource Definitions.
//
// The following CRDs are gathered:
// - volumesnapshots.snapshot.storage.k8s.io (10745 bytes)
// - volumesnapshotcontents.snapshot.storage.k8s.io (13149 bytes)
//
// The CRD sizes above are in the raw (uncompressed) state.
//
// Location in archive: config/crd/
func GatherCRD(i *Gatherer) func() ([]record.Record, []error) {
	return func() ([]record.Record, []error) {
		toBeCollected := []string{
			"volumesnapshots.snapshot.storage.k8s.io",
			"volumesnapshotcontents.snapshot.storage.k8s.io",
		}
		records := []record.Record{}
		for _, crdName := range toBeCollected {
			crd, err := i.crdClient.CustomResourceDefinitions().Get(i.ctx, crdName, metav1.GetOptions{})
			// Log missing CRDs, but do not return the error.
			if errors.IsNotFound(err) {
				klog.V(2).Infof("Cannot find CRD: %q", crdName)
				continue
			}
			// Other errors will be returned.
			if err != nil {
				return []record.Record{}, []error{err}
			}
			records = append(records, record.Record{
				Name: fmt.Sprintf("config/crd/%s", crd.Name),
				Item: record.JSONMarshaller{Object: crd},
			})
		}
		return records, []error{}
	}
}

//GatherMachineSet collects MachineSet information
//
// The Kubernetes api https://github.com/openshift/machine-api-operator/blob/master/pkg/generated/clientset/versioned/typed/machine/v1beta1/machineset.go
// Response see https://docs.openshift.com/container-platform/4.3/rest_api/index.html#machineset-v1beta1-machine-openshift-io
//
// Location in archive: machinesets/
func GatherMachineSet(i *Gatherer) func() ([]record.Record, []error) {
	return func() ([]record.Record, []error) {
		gvr := schema.GroupVersionResource{Group: "machine.openshift.io", Version: "v1beta1", Resource: "machinesets"}
		machineSets, err := i.dynamicClient.Resource(gvr).List(i.ctx, metav1.ListOptions{})
		if errors.IsNotFound(err) {
			return nil, nil
		}
		if err != nil {
			return nil, []error{err}
		}
		records := []record.Record{}
		for _, i := range machineSets.Items {
			records = append(records, record.Record{
				Name: fmt.Sprintf("machinesets/%s", i.GetName()),
				Item: record.JSONMarshaller{Object: i.Object},
			})
		}
		return records, nil
	}
}

// GatherInstallPlans collects Top x InstallPlans.
// Because InstallPlans have unique generated names, it groups them by namespace and the "template"
// for name generation from field generateName.
// It also collects Total number of all installplans and all non-unique installplans.
//
// The Kubernetes api https://github.com/kubernetes/client-go/blob/master/kubernetes/typed/certificates/v1beta1/certificatesigningrequest.go#L78
// Response see https://docs.openshift.com/container-platform/4.3/rest_api/index.html#certificatesigningrequestlist-v1beta1certificates
//
// Location in archive: config/certificatesigningrequests/
func GatherInstallPlans(i *Gatherer) func() ([]record.Record, []error) {
	return func() ([]record.Record, []error) {
		var plansBatchLimit int64 = 500
		cont := ""
		recs := map[string]*collectedPlan{}
		total := 0
		opResource := schema.GroupVersionResource{Group: "operators.coreos.com", Version: "v1alpha1", Resource: "installplans"}
		resInterface := i.dynamicClient.Resource(opResource).Namespace("openshift-operators")
		for {
			u, err := resInterface.List(i.ctx, metav1.ListOptions{Limit: plansBatchLimit, Continue: cont})
			if errors.IsNotFound(err) {
				return nil, nil
			}
			if err != nil {
				return nil, []error{err}
			}
			jsonMap := u.UnstructuredContent()
			var items []interface{}
			err = failEarly(
				func() error { return parseJSONQuery(jsonMap, "metadata.continue?", &cont) },
				func() error { return parseJSONQuery(jsonMap, "items", &items) },
			)
			if err != nil {
				return nil, []error{err}
			}
			total += len(items)
			for _, item := range items {
				if errs := collectInstallPlan(recs, item); errs != nil {
					return nil, errs
				}
			}

			if cont == "" {
				break
			}
		}

		return []record.Record{{Name: "config/installplans", Item: InstallPlanAnonymizer{recs, total}}}, nil
	}
}

func collectInstallPlan(recs map[string]*collectedPlan, item interface{}) []error {
	// Get common prefix
	csv := "[NONE]"
	var clusterServiceVersionNames []interface{}
	var ns, genName string
	var itemMap map[string]interface{}
	var ok bool
	if itemMap, ok = item.(map[string]interface{}); !ok {
		return []error{fmt.Errorf("cannot cast item to map %v", item)}
	}

	err := failEarly(
		func() error {
			return parseJSONQuery(itemMap, "spec.clusterServiceVersionNames", &clusterServiceVersionNames)
		},
		func() error { return parseJSONQuery(itemMap, "metadata.namespace", &ns) },
		func() error { return parseJSONQuery(itemMap, "metadata.generateName", &genName) },
	)
	if err != nil {
		return []error{err}
	}
	if len(clusterServiceVersionNames) > 0 {
		// ignoring non string
		csv, _ = clusterServiceVersionNames[0].(string)
	}

	key := fmt.Sprintf("%s.%s.%s", ns, genName, csv)
	m, ok := recs[key]
	if !ok {
		recs[key] = &collectedPlan{Namespace: ns, Name: genName, CSV: csv, Count: 1}
	} else {
		m.Count++
	}
	return nil
}

func failEarly(fns ...func() error) error {
	for _, f := range fns {
		err := f()
		if err != nil {
			return err
		}
	}
	return nil
}

func parseJSONQuery(j map[string]interface{}, jq string, o interface{}) error {
	for _, k := range strings.Split(jq, ".") {
		// optional field
		opt := false
		sz := len(k)
		if sz > 0 && k[sz-1] == '?' {
			opt = true
			k = k[:sz-1]
		}

		if uv, ok := j[k]; ok {
			if v, ok := uv.(map[string]interface{}); ok {
				j = v
				continue
			}
			// ValueOf to enter reflect-land
			dstPtrValue := reflect.ValueOf(o)
			dstValue := reflect.Indirect(dstPtrValue)
			dstValue.Set(reflect.ValueOf(uv))

			return nil
		}
		if opt {
			return nil
		}
		// otherwise key was not found
		// keys are case sensitive, because maps are
		for ki := range j {
			if strings.ToLower(k) == strings.ToLower(ki) {
				return fmt.Errorf("key %s wasn't found, but %s was ", k, ki)
			}
		}
		return fmt.Errorf("key %s wasn't found in %v ", k, j)
	}
	return fmt.Errorf("query didn't match the structure")
}

type collectedPlan struct {
	Namespace string
	Name      string
	CSV       string
	Count     int
}

func (i *Gatherer) gatherNamespaceEvents(namespace string) ([]record.Record, []error) {
	// do not accidentally collect events for non-openshift namespace
	if !strings.HasPrefix(namespace, "openshift-") {
		return []record.Record{}, nil
	}
	events, err := i.coreClient.Events(namespace).List(i.ctx, metav1.ListOptions{})
	if err != nil {
		return nil, []error{err}
	}
	// filter the event list to only recent events
	oldestEventTime := time.Now().Add(-maxEventTimeInterval)
	var filteredEventIndex []int
	for i := range events.Items {
		if events.Items[i].LastTimestamp.Time.Before(oldestEventTime) {
			continue
		}
		filteredEventIndex = append(filteredEventIndex, i)

	}
	compactedEvents := CompactedEventList{Items: make([]CompactedEvent, len(filteredEventIndex))}
	for i, index := range filteredEventIndex {
		compactedEvents.Items[i] = CompactedEvent{
			Namespace:     events.Items[index].Namespace,
			LastTimestamp: events.Items[index].LastTimestamp.Time,
			Reason:        events.Items[index].Reason,
			Message:       events.Items[index].Message,
		}
	}
	sort.Slice(compactedEvents.Items, func(i, j int) bool {
		return compactedEvents.Items[i].LastTimestamp.Before(compactedEvents.Items[j].LastTimestamp)
	})
	return []record.Record{{Name: fmt.Sprintf("events/%s", namespace), Item: EventAnonymizer{&compactedEvents}}}, nil
}

// GatherServiceAccounts collects ServiceAccount stats
// from kubernetes default and namespaces starting with openshift.
//
// The Kubernetes api https://github.com/kubernetes/client-go/blob/master/kubernetes/typed/core/v1/serviceaccount.go#L83
// Response see https://docs.openshift.com/container-platform/4.3/rest_api/index.html#serviceaccount-v1-core
//
// Location of serviceaccounts in archive: config/serviceaccounts
// See: docs/insights-archive-sample/config/serviceaccounts
func GatherServiceAccounts(i *Gatherer) func() ([]record.Record, []error) {
	return func() ([]record.Record, []error) {
		config, err := i.coreClient.Namespaces().List(i.ctx, metav1.ListOptions{Limit: maxServiceAccountNamespacesLimit})
		if errors.IsNotFound(err) {
			return nil, nil
		}
		if err != nil {
			return nil, []error{err}
		}
		totalServiceAccounts := 0
		serviceAccounts := []corev1.ServiceAccount{}
		records := []record.Record{}
		namespaces := defaultNamespaces
		namespaceCollected := sets.NewString()
		// collect from all openshift* namespaces + kubernetes defaults
		for _, item := range config.Items {
			if strings.HasPrefix(item.Name, "openshift") {
				namespaces = append(namespaces, item.Name)
			}
		}
		for _, namespace := range namespaces {
			// fetching service accounts from namespace
			if namespaceCollected.Has(namespace) {
				continue
			}
			svca, err := i.coreClient.ServiceAccounts(namespace).List(i.ctx, metav1.ListOptions{Limit: maxServiceAccountsLimit})
			if err != nil {
				klog.V(2).Infof("Unable to read ServiceAccounts in namespace %s error %s", namespace, err)
				continue
			}

			totalServiceAccounts += len(svca.Items)
			for _, j := range svca.Items {
				if len(serviceAccounts) > maxServiceAccountsLimit {
					break
				}
				serviceAccounts = append(serviceAccounts, j)
			}
			namespaceCollected.Insert(namespace)
		}

		records = append(records, record.Record{Name: fmt.Sprintf("config/serviceaccounts"), Item: ServiceAccountsMarshaller{serviceAccounts, totalServiceAccounts}})
		return records, nil
	}
}

// RawByte is skipping Marshalling from byte slice
type RawByte []byte

// Marshal just returns bytes
func (r RawByte) Marshal(_ context.Context) ([]byte, error) {
	return r, nil
}

// GetExtension returns extension for "id" file - none
func (r RawByte) GetExtension() string {
	return ""
}

// Raw is another simplification of marshalling from string
type Raw struct{ string }

// Marshal returns raw bytes
func (r Raw) Marshal(_ context.Context) ([]byte, error) {
	return []byte(r.string), nil
}

// GetExtension returns extension for raw marshaller
func (r Raw) GetExtension() string {
	return ""
}

// Anonymizer returns serialized runtime.Object without change
type Anonymizer struct{ runtime.Object }

// Marshal serializes with OpenShift client-go openshiftSerializer
func (a Anonymizer) Marshal(_ context.Context) ([]byte, error) {
	return runtime.Encode(openshiftSerializer, a.Object)
}

// GetExtension returns extension for anonymized openshift objects
func (a Anonymizer) GetExtension() string {
	return "json"
}

// InfrastructureAnonymizer anonymizes infrastructure
type InfrastructureAnonymizer struct{ *configv1.Infrastructure }

// Marshal serializes Infrastructure with anonymization
func (a InfrastructureAnonymizer) Marshal(_ context.Context) ([]byte, error) {
	return runtime.Encode(openshiftSerializer, anonymizeInfrastructure(a.Infrastructure))
}

// GetExtension returns extension for anonymized infra objects
func (a InfrastructureAnonymizer) GetExtension() string {
	return "json"
}

func anonymizeInfrastructure(config *configv1.Infrastructure) *configv1.Infrastructure {
	config.Status.APIServerURL = anonymizeURL(config.Status.APIServerURL)
	config.Status.EtcdDiscoveryDomain = anonymizeURL(config.Status.EtcdDiscoveryDomain)
	config.Status.InfrastructureName = anonymizeURL(config.Status.InfrastructureName)
	config.Status.APIServerInternalURL = anonymizeURL(config.Status.APIServerInternalURL)
	return config
}

// ClusterVersionAnonymizer is serializing ClusterVersion with anonymization
type ClusterVersionAnonymizer struct{ *configv1.ClusterVersion }

// Marshal serializes ClusterVersion with anonymization
func (a ClusterVersionAnonymizer) Marshal(_ context.Context) ([]byte, error) {
	a.ClusterVersion.Spec.Upstream = configv1.URL(anonymizeURL(string(a.ClusterVersion.Spec.Upstream)))
	return runtime.Encode(openshiftSerializer, a.ClusterVersion)
}

// GetExtension returns extension for anonymized cluster version objects
func (a ClusterVersionAnonymizer) GetExtension() string {
	return "json"
}

// FeatureGateAnonymizer implements serializaton of FeatureGate with anonymization
type FeatureGateAnonymizer struct{ *configv1.FeatureGate }

// Marshal serializes FeatureGate with anonymization
func (a FeatureGateAnonymizer) Marshal(_ context.Context) ([]byte, error) {
	return runtime.Encode(openshiftSerializer, a.FeatureGate)
}

// GetExtension returns extension for anonymized feature gate objects
func (a FeatureGateAnonymizer) GetExtension() string {
	return "json"
}

// ImagePrunerAnonymizer implements serialization with marshalling
type ImagePrunerAnonymizer struct {
	*registryv1.ImagePruner
}

// Marshal serializes ImagePruner with anonymization
func (a ImagePrunerAnonymizer) Marshal(_ context.Context) ([]byte, error) {
	return runtime.Encode(registrySerializer.LegacyCodec(registryv1.SchemeGroupVersion), a.ImagePruner)
}

// GetExtension returns extension for anonymized image pruner objects
func (a ImagePrunerAnonymizer) GetExtension() string {
	return "json"
}

// ImageRegistryAnonymizer implements serialization with marshalling
type ImageRegistryAnonymizer struct {
	*registryv1.Config
}

// Marshal implements serialization of Ingres.Spec.Domain with anonymization
func (a ImageRegistryAnonymizer) Marshal(_ context.Context) ([]byte, error) {
	a.Spec.HTTPSecret = anonymizeString(a.Spec.HTTPSecret)
	if a.Spec.Storage.S3 != nil {
		a.Spec.Storage.S3.Bucket = anonymizeString(a.Spec.Storage.S3.Bucket)
		a.Spec.Storage.S3.KeyID = anonymizeString(a.Spec.Storage.S3.KeyID)
		a.Spec.Storage.S3.RegionEndpoint = anonymizeString(a.Spec.Storage.S3.RegionEndpoint)
		a.Spec.Storage.S3.Region = anonymizeString(a.Spec.Storage.S3.Region)
	}
	if a.Spec.Storage.Azure != nil {
		a.Spec.Storage.Azure.AccountName = anonymizeString(a.Spec.Storage.Azure.AccountName)
		a.Spec.Storage.Azure.Container = anonymizeString(a.Spec.Storage.Azure.Container)
	}
	if a.Spec.Storage.GCS != nil {
		a.Spec.Storage.GCS.Bucket = anonymizeString(a.Spec.Storage.GCS.Bucket)
		a.Spec.Storage.GCS.ProjectID = anonymizeString(a.Spec.Storage.GCS.ProjectID)
		a.Spec.Storage.GCS.KeyID = anonymizeString(a.Spec.Storage.GCS.KeyID)
	}
	if a.Spec.Storage.Swift != nil {
		a.Spec.Storage.Swift.AuthURL = anonymizeString(a.Spec.Storage.Swift.AuthURL)
		a.Spec.Storage.Swift.Container = anonymizeString(a.Spec.Storage.Swift.Container)
		a.Spec.Storage.Swift.Domain = anonymizeString(a.Spec.Storage.Swift.Domain)
		a.Spec.Storage.Swift.DomainID = anonymizeString(a.Spec.Storage.Swift.DomainID)
		a.Spec.Storage.Swift.Tenant = anonymizeString(a.Spec.Storage.Swift.Tenant)
		a.Spec.Storage.Swift.TenantID = anonymizeString(a.Spec.Storage.Swift.TenantID)
		a.Spec.Storage.Swift.RegionName = anonymizeString(a.Spec.Storage.Swift.RegionName)
	}
	return runtime.Encode(registrySerializer.LegacyCodec(registryv1.SchemeGroupVersion), a.Config)
}

// GetExtension returns extension for anonymized image registry objects
func (a ImageRegistryAnonymizer) GetExtension() string {
	return "json"
}

// IngressAnonymizer implements serialization with marshalling
type IngressAnonymizer struct{ *configv1.Ingress }

// Marshal implements serialization of Ingres.Spec.Domain with anonymization
func (a IngressAnonymizer) Marshal(_ context.Context) ([]byte, error) {
	a.Ingress.Spec.Domain = anonymizeURL(a.Ingress.Spec.Domain)
	return runtime.Encode(openshiftSerializer, a.Ingress)
}

// GetExtension returns extension for anonymized ingress objects
func (a IngressAnonymizer) GetExtension() string {
	return "json"
}

// CompactedEvent holds one Namespace Event
type CompactedEvent struct {
	Namespace     string    `json:"namespace"`
	LastTimestamp time.Time `json:"lastTimestamp"`
	Reason        string    `json:"reason"`
	Message       string    `json:"message"`
}

// CompactedEventList is collection of events
type CompactedEventList struct {
	Items []CompactedEvent `json:"items"`
}

// EventAnonymizer implements serializaion of Events with anonymization
type EventAnonymizer struct{ *CompactedEventList }

// Marshal serializes Events with anonymization
func (a EventAnonymizer) Marshal(_ context.Context) ([]byte, error) {
	return json.Marshal(a.CompactedEventList)
}

// GetExtension returns extension for anonymized event objects
func (a EventAnonymizer) GetExtension() string {
	return "json"
}

// ProxyAnonymizer implements serialization of HttpProxy/NoProxy with anonymization
type ProxyAnonymizer struct{ *configv1.Proxy }

// Marshal implements Proxy serialization with anonymization
func (a ProxyAnonymizer) Marshal(_ context.Context) ([]byte, error) {
	a.Proxy.Spec.HTTPProxy = anonymizeURLCSV(a.Proxy.Spec.HTTPProxy)
	a.Proxy.Spec.HTTPSProxy = anonymizeURLCSV(a.Proxy.Spec.HTTPSProxy)
	a.Proxy.Spec.NoProxy = anonymizeURLCSV(a.Proxy.Spec.NoProxy)
	a.Proxy.Spec.ReadinessEndpoints = anonymizeURLSlice(a.Proxy.Spec.ReadinessEndpoints)
	a.Proxy.Status.HTTPProxy = anonymizeURLCSV(a.Proxy.Status.HTTPProxy)
	a.Proxy.Status.HTTPSProxy = anonymizeURLCSV(a.Proxy.Status.HTTPSProxy)
	a.Proxy.Status.NoProxy = anonymizeURLCSV(a.Proxy.Status.NoProxy)
	return runtime.Encode(openshiftSerializer, a.Proxy)
}

// GetExtension returns extension for anonymized proxy objects
func (a ProxyAnonymizer) GetExtension() string {
	return "json"
}

func anonymizeURLCSV(s string) string {
	strs := strings.Split(s, ",")
	outSlice := anonymizeURLSlice(strs)
	return strings.Join(outSlice, ",")
}

func anonymizeURLSlice(in []string) []string {
	outSlice := []string{}
	for _, str := range in {
		outSlice = append(outSlice, anonymizeURL(str))
	}
	return outSlice
}

var reURL = regexp.MustCompile(`[^\.\-/\:]`)

func anonymizeURL(s string) string { return reURL.ReplaceAllString(s, "x") }

// ClusterOperatorAnonymizer implements serialization of ClusterOperator without change
type ClusterOperatorAnonymizer struct{ *configv1.ClusterOperator }

// Marshal serializes ClusterOperator
func (a ClusterOperatorAnonymizer) Marshal(_ context.Context) ([]byte, error) {
	return runtime.Encode(openshiftSerializer, a.ClusterOperator)
}

// GetExtension returns extension for anonymized cluster operator objects
func (a ClusterOperatorAnonymizer) GetExtension() string {
	return "json"
}

func isHealthyOperator(operator *configv1.ClusterOperator) bool {
	for _, condition := range operator.Status.Conditions {
		switch {
		case condition.Type == configv1.OperatorDegraded && condition.Status == configv1.ConditionTrue,
			condition.Type == configv1.OperatorAvailable && condition.Status == configv1.ConditionFalse:
			return false
		}
	}
	return true
}

func namespacesForOperator(operator *configv1.ClusterOperator) []string {
	var ns []string
	for _, ref := range operator.Status.RelatedObjects {
		if ref.Resource == "namespaces" {
			ns = append(ns, ref.Name)
		}
	}
	return ns
}

// NodeAnonymizer implements serialization of Node with anonymization
type NodeAnonymizer struct{ *corev1.Node }

// Marshal implements serialization of Node with anonymization
func (a NodeAnonymizer) Marshal(_ context.Context) ([]byte, error) {
	return runtime.Encode(kubeSerializer, anonymizeNode(a.Node))
}

// GetExtension returns extension for anonymized node objects
func (a NodeAnonymizer) GetExtension() string {
	return "json"
}

func anonymizeNode(node *corev1.Node) *corev1.Node {
	for k := range node.Annotations {
		if isProductNamespacedKey(k) {
			continue
		}
		node.Annotations[k] = ""
	}
	for k, v := range node.Labels {
		if isProductNamespacedKey(k) {
			continue
		}
		node.Labels[k] = anonymizeString(v)
	}
	for i := range node.Status.Addresses {
		node.Status.Addresses[i].Address = anonymizeURL(node.Status.Addresses[i].Address)
	}
	node.Status.NodeInfo.BootID = anonymizeString(node.Status.NodeInfo.BootID)
	node.Status.NodeInfo.SystemUUID = anonymizeString(node.Status.NodeInfo.SystemUUID)
	node.Status.NodeInfo.MachineID = anonymizeString(node.Status.NodeInfo.MachineID)
	node.Status.Images = nil
	return node
}

func anonymizeString(s string) string {
	return strings.Repeat("x", len(s))
}

func anonymizeSliceOfStrings(slice []string) []string {
	anonymizedSlice := make([]string, len(slice), len(slice))
	for i, s := range slice {
		anonymizedSlice[i] = anonymizeString(s)
	}
	return anonymizedSlice
}

func isProductNamespacedKey(key string) bool {
	return strings.Contains(key, "openshift.io/") || strings.Contains(key, "k8s.io/") || strings.Contains(key, "kubernetes.io/")
}

// PodAnonymizer implements serialization with anonymization for a Pod
type PodAnonymizer struct{ *corev1.Pod }

// Marshal implements serialization of a Pod with anonymization
func (a PodAnonymizer) Marshal(_ context.Context) ([]byte, error) {
	return runtime.Encode(kubeSerializer, anonymizePod(a.Pod))
}

// GetExtension returns extension for anonymized pod objects
func (a PodAnonymizer) GetExtension() string {
	return "json"
}

func anonymizePod(pod *corev1.Pod) *corev1.Pod {
	// pods gathered from openshift namespaces and cluster operators are expected to be under our control and contain
	// no sensitive information
	return pod
}

type PodDisruptionBudgetsAnonymizer struct {
	*policyv1beta1.PodDisruptionBudget
}

// Marshal implements serialization of a PodDisruptionBudget with anonymization
func (a PodDisruptionBudgetsAnonymizer) Marshal(_ context.Context) ([]byte, error) {
	return runtime.Encode(policyV1Beta1Serializer, a.PodDisruptionBudget)
}

// GetExtension returns extension for anonymized PodDisruptionBudget objects
func (a PodDisruptionBudgetsAnonymizer) GetExtension() string {
	return "json"
}

func isHealthyPod(pod *corev1.Pod, now time.Time) bool {
	// pending pods may be unable to schedule or start due to failures, and the info they provide in status is important
	// for identifying why scheduling has not happened
	if pod.Status.Phase == corev1.PodPending {
		if now.Sub(pod.CreationTimestamp.Time) > 2*time.Minute {
			return false
		}
	}
	// pods that have containers that have terminated with non-zero exit codes are considered failure
	for _, status := range pod.Status.InitContainerStatuses {
		if status.LastTerminationState.Terminated != nil && status.LastTerminationState.Terminated.ExitCode != 0 {
			return false
		}
		if status.State.Terminated != nil && status.State.Terminated.ExitCode != 0 {
			return false
		}
		if status.RestartCount > 0 {
			return false
		}
	}
	for _, status := range pod.Status.ContainerStatuses {
		if status.LastTerminationState.Terminated != nil && status.LastTerminationState.Terminated.ExitCode != 0 {
			return false
		}
		if status.State.Terminated != nil && status.State.Terminated.ExitCode != 0 {
			return false
		}
		if status.RestartCount > 0 {
			return false
		}
	}
	return true
}

func (i *Gatherer) setClusterVersion(version *configv1.ClusterVersion) {
	i.lock.Lock()
	defer i.lock.Unlock()
	if i.lastVersion != nil && i.lastVersion.ResourceVersion == version.ResourceVersion {
		return
	}
	i.lastVersion = version.DeepCopy()
}

// ClusterVersion returns Version for this cluster, which is set by running version during Gathering
func (i *Gatherer) ClusterVersion() *configv1.ClusterVersion {
	i.lock.Lock()
	defer i.lock.Unlock()
	return i.lastVersion
}

// ConfigMapAnonymizer implements serialization of configmap
// and potentially anonymizes if it is a certificate
type ConfigMapAnonymizer struct {
	v            []byte
	encodeBase64 bool
}

// Marshal implements serialization of Node with anonymization
func (a ConfigMapAnonymizer) Marshal(_ context.Context) ([]byte, error) {
	c := []byte(anonymizeConfigMap(a.v))
	if a.encodeBase64 {
		buff := make([]byte, base64.StdEncoding.EncodedLen(len(c)))
		base64.StdEncoding.Encode(buff, []byte(c))
		c = buff
	}
	return c, nil
}

// GetExtension returns extension for anonymized openshift objects
func (a ConfigMapAnonymizer) GetExtension() string {
	return ""
}

// HostSubnetAnonymizer implements HostSubnet serialization wiht anonymization
type HostSubnetAnonymizer struct{ *networkv1.HostSubnet }

// Marshal implements HostSubnet serialization
func (a HostSubnetAnonymizer) Marshal(_ context.Context) ([]byte, error) {
	a.HostSubnet.HostIP = anonymizeString(a.HostSubnet.HostIP)
	a.HostSubnet.Subnet = anonymizeString(a.HostSubnet.Subnet)

	for i, s := range a.HostSubnet.EgressIPs {
		a.HostSubnet.EgressIPs[i] = networkv1.HostSubnetEgressIP(anonymizeString(string(s)))
	}
	for i, s := range a.HostSubnet.EgressCIDRs {
		a.HostSubnet.EgressCIDRs[i] = networkv1.HostSubnetEgressCIDR(anonymizeString(string(s)))
	}
	return runtime.Encode(networkSerializer.LegacyCodec(networkv1.SchemeGroupVersion), a.HostSubnet)
}

// GetExtension returns extension for HostSubnet object
func (a HostSubnetAnonymizer) GetExtension() string {
	return "json"
}

func anonymizeConfigMap(dv []byte) string {
	anonymizedPemBlock := `-----BEGIN CERTIFICATE-----
ANONYMIZED
-----END CERTIFICATE-----
`
	var sb strings.Builder
	r := dv
	for {
		var block *pem.Block
		block, r = pem.Decode(r)
		if block == nil {
			// cannot be extracted
			return string(dv)
		}
		sb.WriteString(anonymizedPemBlock)
		if len(r) == 0 {
			break
		}
	}
	return sb.String()
}

// MinimalNodeInfo contains the most essential information about a node
type MinimalNodeInfo struct {
	ProviderID string `json:"providerID"`
	Image      string `json:"image"`
}

// RunningImages assigns information about running containers to a specific image index.
// The index is a reference to an item in the related `ContainerImageSet` instance.
type RunningImages map[int]int

// PodsWithAge maps the YYYY-MM string representation of start time to list of pods running since that month.
type PodsWithAge map[string]RunningImages

// Add inserts the specified container information into the data structure.
func (p PodsWithAge) Add(startTime time.Time, image int) {
	const YyyyMmFormat = "2006-01"
	month := startTime.UTC().Format(YyyyMmFormat)
	if imageMap, exists := p[month]; exists {
		if _, exists := imageMap[image]; exists {
			imageMap[image]++
		} else {
			imageMap[image] = 1
		}
	} else {
		p[month] = RunningImages{image: 1}
	}
}

// ContainerImageSet is used to store unique container image URLs.
// The key is a continuous index starting from 0.
// The value is the image URL itself.
type ContainerImageSet map[int]string

// Add puts the image at the end of the set.
// It will be assigned the highest index and this index will be returned.
func (is ContainerImageSet) Add(image string) int {
	nextIndex := len(is)
	is[nextIndex] = image
	return nextIndex
}

// ContainerInfo encapsulates the essential information about running containers in a minimalized data structure.
type ContainerInfo struct {
	Images     ContainerImageSet `json:"images"`
	Containers PodsWithAge       `json:"containers"`
}

func forceParseURLHost(rawurl string) (string, error) {
	// If the scheme isn't specified, the URL will not be parsed nicely and everything will end up in the "path"
	if !strings.Contains(rawurl, "://") {
		return forceParseURLHost("https://" + rawurl)
	}

	parsedURL, err := url.Parse(rawurl)
	if err != nil {
		return "", err
	}
	return parsedURL.Host, nil
}

func isContainerInCrashloop(status *corev1.ContainerStatus) bool {
	return status.RestartCount > 0 && ((status.LastTerminationState.Terminated != nil && status.LastTerminationState.Terminated.ExitCode != 0) || status.LastTerminationState.Waiting != nil)
}

func hasContainerInCrashloop(pod *corev1.Pod) bool {
	for _, status := range pod.Status.InitContainerStatuses {
		if isContainerInCrashloop(&status) {
			return true
		}
	}
	for _, status := range pod.Status.ContainerStatuses {
		if isContainerInCrashloop(&status) {
			return true
		}
	}
	return false
}

// NewLineLimitReader returns a Reader that reads from `r` but stops with EOF after `n` lines.
func NewLineLimitReader(r io.Reader, n int) *LineLimitedReader { return &LineLimitedReader{r, n, 0} }

// A LineLimitedReader reads from R but limits the amount of
// data returned to just N lines. Each call to Read
// updates N to reflect the new amount remaining.
// Read returns EOF when N <= 0 or when the underlying R returns EOF.
type LineLimitedReader struct {
	reader        io.Reader // underlying reader
	maxLinesLimit int       // max lines remaining
	// totalLinesRead is the total number of line separators already read by the underlying reader.
	totalLinesRead int
}

func (l *LineLimitedReader) Read(p []byte) (int, error) {
	if l.maxLinesLimit <= 0 {
		return 0, io.EOF
	}

	rc, err := l.reader.Read(p)
	l.totalLinesRead += bytes.Count(p[:rc], lineSep)

	lc := 0
	for {
		lineSepIdx := bytes.Index(p[lc:rc], lineSep)
		if lineSepIdx == -1 {
			return rc, err
		}
		if l.maxLinesLimit <= 0 {
			return lc, io.EOF
		}
		l.maxLinesLimit--
		lc += lineSepIdx + 1 // skip past the EOF
	}
}

// GetTotalLinesRead return the total number of line separators already read by the underlying reader.
// This includes lines that have been truncated by the `Read` calls after exceeding the line limit.
func (l *LineLimitedReader) GetTotalLinesRead() int { return l.totalLinesRead }

// countLines reads the remainder of the reader and counts the number of lines.
//
// Inspired by: https://stackoverflow.com/a/24563853/
func countLines(r io.Reader) (int, error) {
	buf := make([]byte, 0x8000)
	// Original implementation started from 0, but a file with no line separator
	// still contains a single line, so I would say that was an off-by-1 error.
	lineCount := 1
	for {
		c, err := r.Read(buf)
		lineCount += bytes.Count(buf[:c], lineSep)
		if err != nil {
			return lineCount, err
		}
	}
}

<<<<<<< HEAD
// InstallPlanAnonymizer implements serialization of top x installplans
type InstallPlanAnonymizer struct {
	v     map[string]*collectedPlan
	total int
}

// Marshal implements serialization of InstallPlan
func (a InstallPlanAnonymizer) Marshal(_ context.Context) ([]byte, error) {
	cnts := []int{}
	for _, v := range a.v {
		cnts = append(cnts, v.Count)
	}
	sort.Sort(sort.Reverse(sort.IntSlice(cnts)))
	countLimit := -1
	if len(cnts) > InstallPlansTopX && InstallPlansTopX > 0 {
		// nth plan is on n-1th position
		countLimit = cnts[InstallPlansTopX-1]
	}
	// Creates map for marshal
	sr := map[string]interface{}{}
	st := map[string]int{}
	st["TOTAL_COUNT"] = a.total
	st["TOTAL_NONUNIQ_COUNT"] = len(a.v)
	sr["stats"] = st
	uls := 0
	it := []interface{}{}
	for _, v := range a.v {
		if v.Count > countLimit {
			kvp := map[string]interface{}{}
			kvp["ns"] = v.Namespace
			kvp["name"] = v.Name
			kvp["csv"] = v.CSV
			kvp["count"] = v.Count
			it = append(it, kvp)
			uls++
		}
		if uls > InstallPlansTopX {
			break
		}
	}
	sr["items"] = it
=======
// ServiceAccountsMarshaller implements serialization of Service Accounts
type ServiceAccountsMarshaller struct {
	sa                   []corev1.ServiceAccount
	totalServiceAccounts int
}

// Marshal implements serialization of ServiceAccount
func (a ServiceAccountsMarshaller) Marshal(_ context.Context) ([]byte, error) {
	// Creates map for marshal
	sr := map[string]interface{}{}
	st := map[string]interface{}{}
	st["TOTAL_COUNT"] = a.totalServiceAccounts
	sr["serviceAccounts"] = st
	nss := map[string]interface{}{}
	st["namespaces"] = nss
	for _, sa := range a.sa {
		var ns map[string]interface{}
		var ok bool
		if _, ok = nss[sa.Namespace]; !ok {
			ns = map[string]interface{}{}
			nss[sa.Namespace] = ns
		} else {
			ns = nss[sa.Namespace].(map[string]interface{})
		}
		ns["name"] = sa.Name
		ns["secrets"] = len(sa.Secrets)
	}
>>>>>>> 6fc9194e
	return json.Marshal(sr)
}

// GetExtension returns extension for anonymized openshift objects
<<<<<<< HEAD
func (a InstallPlanAnonymizer) GetExtension() string {
=======
func (a ServiceAccountsMarshaller) GetExtension() string {
>>>>>>> 6fc9194e
	return "json"
}<|MERGE_RESOLUTION|>--- conflicted
+++ resolved
@@ -168,11 +168,8 @@
 		GatherCRD(i),
 		GatherHostSubnet(i),
 		GatherMachineSet(i),
-<<<<<<< HEAD
 		GatherInstallPlans(i),
-=======
 		GatherServiceAccounts(i),
->>>>>>> 6fc9194e
 	)
 }
 
@@ -1644,7 +1641,6 @@
 	}
 }
 
-<<<<<<< HEAD
 // InstallPlanAnonymizer implements serialization of top x installplans
 type InstallPlanAnonymizer struct {
 	v     map[string]*collectedPlan
@@ -1686,7 +1682,14 @@
 		}
 	}
 	sr["items"] = it
-=======
+	return json.Marshal(sr)
+}
+
+// GetExtension returns extension for anonymized openshift objects
+func (a InstallPlanAnonymizer) GetExtension() string {
+	return "json"
+}
+
 // ServiceAccountsMarshaller implements serialization of Service Accounts
 type ServiceAccountsMarshaller struct {
 	sa                   []corev1.ServiceAccount
@@ -1714,15 +1717,10 @@
 		ns["name"] = sa.Name
 		ns["secrets"] = len(sa.Secrets)
 	}
->>>>>>> 6fc9194e
 	return json.Marshal(sr)
 }
 
 // GetExtension returns extension for anonymized openshift objects
-<<<<<<< HEAD
-func (a InstallPlanAnonymizer) GetExtension() string {
-=======
 func (a ServiceAccountsMarshaller) GetExtension() string {
->>>>>>> 6fc9194e
 	return "json"
 }