package clusterconfig

import (
	"bytes"
	"context"
	"encoding/base64"
	"encoding/pem"
	"fmt"
	"io"
	"io/ioutil"
	"net/url"
	"reflect"
	"regexp"
	"sort"
	"strings"
	"sync"
	"time"

	corev1 "k8s.io/api/core/v1"
	policyv1beta1 "k8s.io/api/policy/v1beta1"
	apixv1beta1client "k8s.io/apiextensions-apiserver/pkg/client/clientset/clientset/typed/apiextensions/v1beta1"
	"k8s.io/apimachinery/pkg/api/errors"
	metav1 "k8s.io/apimachinery/pkg/apis/meta/v1"
	"k8s.io/apimachinery/pkg/runtime"
	"k8s.io/apimachinery/pkg/runtime/schema"
	"k8s.io/apimachinery/pkg/runtime/serializer"
	"k8s.io/apimachinery/pkg/util/json"
	utilruntime "k8s.io/apimachinery/pkg/util/runtime"
	"k8s.io/apimachinery/pkg/util/sets"
	"k8s.io/client-go/dynamic"
	kubescheme "k8s.io/client-go/kubernetes/scheme"
	certificatesv1beta1 "k8s.io/client-go/kubernetes/typed/certificates/v1beta1"
	corev1client "k8s.io/client-go/kubernetes/typed/core/v1"
	policyclient "k8s.io/client-go/kubernetes/typed/policy/v1beta1"
	"k8s.io/client-go/rest"
	"k8s.io/klog"

	configv1 "github.com/openshift/api/config/v1"
	registryv1 "github.com/openshift/api/imageregistry/v1"
	networkv1 "github.com/openshift/api/network/v1"
	openshiftscheme "github.com/openshift/client-go/config/clientset/versioned/scheme"
	configv1client "github.com/openshift/client-go/config/clientset/versioned/typed/config/v1"
	imageregistryv1 "github.com/openshift/client-go/imageregistry/clientset/versioned/typed/imageregistry/v1"
	networkv1client "github.com/openshift/client-go/network/clientset/versioned/typed/network/v1"
	_ "k8s.io/apimachinery/pkg/runtime/serializer/yaml"

	"github.com/openshift/insights-operator/pkg/record"
	"github.com/openshift/insights-operator/pkg/record/diskrecorder"
)

const (
	// Log compression ratio is defining a multiplier for uncompressed logs
	// diskrecorder would refuse to write files larger than MaxLogSize, so GatherClusterOperators
	// has to limit the expected size of the buffer for logs
	logCompressionRatio = 2

	// imageGatherPodLimit is the maximum number of pods that
	// will be listed in a single request to reduce memory usage.
	imageGatherPodLimit = 200

	gatherPodDisruptionBudgetLimit = 5000

	// metricsAlertsLinesLimit is the maximal number of lines read from monitoring Prometheus
	// 500 KiB of alerts is limit, one alert line has typically 450 bytes => 1137 lines.
	// This number has been rounded to 1000 for simplicity.
	// Formerly, the `500 * 1024 / 450` expression was used instead.
	metricsAlertsLinesLimit = 1000

	// InstallPlansTopX is the Maximal number of Install plans by non-unique instances count
	InstallPlansTopX = 100
<<<<<<< HEAD
	// csrGatherLimit is the maximum number of crs that
	// will be listed in a single request to reduce memory usage.
	csrGatherLimit = 5000
=======
>>>>>>> a0309839
)

var (
	openshiftSerializer     = openshiftscheme.Codecs.LegacyCodec(configv1.SchemeGroupVersion)
	kubeSerializer          = kubescheme.Codecs.LegacyCodec(corev1.SchemeGroupVersion)
	policyV1Beta1Serializer = kubescheme.Codecs.LegacyCodec(policyv1beta1.SchemeGroupVersion)
	// maxEventTimeInterval represents the "only keep events that are maximum 1h old"
	// TODO: make this dynamic like the reporting window based on configured interval
	maxEventTimeInterval = 1 * time.Hour

	registrySerializer serializer.CodecFactory
	networkSerializer  serializer.CodecFactory
	registryScheme     = runtime.NewScheme()
	networkScheme      = runtime.NewScheme()

	// logTailLines sets maximum number of lines to fetch from pod logs
	logTailLines = int64(100)

	imageHostRegex = regexp.MustCompile(`(^|\.)(openshift\.org|registry\.redhat\.io|registry\.access\.redhat\.com)$`)

	// lineSep is the line separator used by the alerts metric
	lineSep = []byte{'\n'}
)

func init() {
	utilruntime.Must(registryv1.AddToScheme(registryScheme))
	utilruntime.Must(networkv1.AddToScheme(networkScheme))
	networkSerializer = serializer.NewCodecFactory(networkScheme)
	registrySerializer = serializer.NewCodecFactory(registryScheme)
}

// Gatherer is a driving instance invoking collection of data
type Gatherer struct {
	ctx            context.Context
	client         configv1client.ConfigV1Interface
	coreClient     corev1client.CoreV1Interface
	networkClient  networkv1client.NetworkV1Interface
	dynamicClient  dynamic.Interface
	metricsClient  rest.Interface
	certClient     certificatesv1beta1.CertificatesV1beta1Interface
	registryClient imageregistryv1.ImageregistryV1Interface
	crdClient      apixv1beta1client.ApiextensionsV1beta1Interface
	policyClient   policyclient.PolicyV1beta1Interface
	lock           sync.Mutex
	lastVersion    *configv1.ClusterVersion
}

// New creates new Gatherer
func New(client configv1client.ConfigV1Interface, coreClient corev1client.CoreV1Interface, certClient certificatesv1beta1.CertificatesV1beta1Interface, metricsClient rest.Interface,
	registryClient imageregistryv1.ImageregistryV1Interface, crdClient apixv1beta1client.ApiextensionsV1beta1Interface, networkClient networkv1client.NetworkV1Interface,
<<<<<<< HEAD
	dynamicClient dynamic.Interface, policyClient policyclient.PolicyV1beta1Interface) *Gatherer {
=======
	dynamicClient dynamic.Interface) *Gatherer {
>>>>>>> a0309839
	return &Gatherer{
		client:         client,
		coreClient:     coreClient,
		certClient:     certClient,
		metricsClient:  metricsClient,
		registryClient: registryClient,
		crdClient:      crdClient,
		networkClient:  networkClient,
		dynamicClient:  dynamicClient,
		policyClient:   policyClient,
	}
}

var reInvalidUIDCharacter = regexp.MustCompile(`[^a-z0-9\-]`)

// Gather is hosting and calling all the recording functions
func (i *Gatherer) Gather(ctx context.Context, recorder record.Interface) error {
	i.ctx = ctx
	return record.Collect(ctx, recorder,
		GatherPodDisruptionBudgets(i),
		GatherMostRecentMetrics(i),
		GatherClusterOperators(i),
		GatherContainerImages(i),
		GatherNodes(i),
		GatherConfigMaps(i),
		GatherClusterVersion(i),
		GatherClusterID(i),
		GatherClusterInfrastructure(i),
		GatherClusterNetwork(i),
		GatherClusterAuthentication(i),
		GatherClusterImageRegistry(i),
		GatherClusterImagePruner(i),
		GatherClusterFeatureGates(i),
		GatherClusterOAuth(i),
		GatherClusterIngress(i),
		GatherClusterProxy(i),
		GatherCertificateSigningRequests(i),
		GatherCRD(i),
		GatherHostSubnet(i),
		GatherMachineSet(i),
		GatherInstallPlans(i),
	)
}

// GatherPodDisruptionBudgets gathers the cluster's PodDisruptionBudgets.
//
// The Kubernetes api https://github.com/kubernetes/client-go/blob/v11.0.0/kubernetes/typed/policy/v1beta1/poddisruptionbudget.go#L80
// Response see https://docs.okd.io/latest/rest_api/policy_apis/poddisruptionbudget-policy-v1beta1.html
//
// Location in archive: config/pdbs/
// See: docs/insights-archive-sample/config/pdbs
func GatherPodDisruptionBudgets(i *Gatherer) func() ([]record.Record, []error) {
	return func() ([]record.Record, []error) {
		pdbs, err := i.policyClient.PodDisruptionBudgets("").List(i.ctx, metav1.ListOptions{Limit: gatherPodDisruptionBudgetLimit})
		if err != nil {
			return nil, []error{err}
		}
		records := []record.Record{}
		for _, pdb := range pdbs.Items {
			records = append(records, record.Record{
				Name: fmt.Sprintf("config/pdbs/%s", pdb.GetName()),
				Item: PodDisruptionBudgetsAnonymizer{&pdb},
			})
		}
		return records, nil
	}
}

// GatherMostRecentMetrics gathers cluster Federated Monitoring metrics.
//
// The GET REST query to URL /federate
// Gathered metrics:
//   etcd_object_counts
//   cluster_installer
//   namespace CPU and memory usage
//   followed by at most 1000 lines of ALERTS metric
//
// Location in archive: config/metrics/
// See: docs/insights-archive-sample/config/metrics
func GatherMostRecentMetrics(i *Gatherer) func() ([]record.Record, []error) {
	return func() ([]record.Record, []error) {
		if i.metricsClient == nil {
			return nil, nil
		}
		data, err := i.metricsClient.Get().AbsPath("federate").
			Param("match[]", "etcd_object_counts").
			Param("match[]", "cluster_installer").
			Param("match[]", "namespace:container_cpu_usage_seconds_total:sum_rate").
			Param("match[]", "namespace:container_memory_usage_bytes:sum").
			DoRaw(i.ctx)
		if err != nil {
			// write metrics errors to the file format as a comment
			klog.Errorf("Unable to retrieve most recent metrics: %v", err)
			return []record.Record{{Name: "config/metrics", Item: RawByte(fmt.Sprintf("# error: %v\n", err))}}, nil
		}

		rsp, err := i.metricsClient.Get().AbsPath("federate").
			Param("match[]", "ALERTS").
			Stream(i.ctx)
		if err != nil {
			// write metrics errors to the file format as a comment
			klog.Errorf("Unable to retrieve most recent alerts from metrics: %v", err)
			return []record.Record{{Name: "config/metrics", Item: RawByte(fmt.Sprintf("# error: %v\n", err))}}, nil
		}
		r := NewLineLimitReader(rsp, metricsAlertsLinesLimit)
		alerts, err := ioutil.ReadAll(r)
		if err != nil && err != io.EOF {
			klog.Errorf("Unable to read most recent alerts from metrics: %v", err)
			return nil, []error{err}
		}

		remainingAlertLines, err := countLines(rsp)
		if err != nil && err != io.EOF {
			klog.Errorf("Unable to count truncated lines of alerts metric: %v", err)
			return nil, []error{err}
		}
		totalAlertCount := r.GetTotalLinesRead() + remainingAlertLines

		// # ALERTS <Total Alerts Lines>/<Alerts Line Limit>
		// The total number of alerts will typically be greater than the true number of alerts by 2
		// because the `# TYPE ALERTS untyped` header and the final empty line are counter in.
		data = append(data, []byte(fmt.Sprintf("# ALERTS %d/%d\n", totalAlertCount, metricsAlertsLinesLimit))...)
		data = append(data, alerts...)
		records := []record.Record{
			{Name: "config/metrics", Item: RawByte(data)},
		}

		return records, nil
	}
}

// GatherContainerImages collects essential information about running containers.
// Specifically, the age of pods, the set of running images and the container names are collected.
//
// Location in archive: config/running_containers.json
func GatherContainerImages(i *Gatherer) func() ([]record.Record, []error) {
	return func() ([]record.Record, []error) {
		records := []record.Record{}

		contInfo := ContainerInfo{
			Images:     ContainerImageSet{},
			Containers: PodsWithAge{},
		}
		// Cache for image indices in the collected set of container image.
		image2idx := map[string]int{}

		// Use the Limit and Continue fields to request the pod information in chunks.
		continueValue := ""
		for {
			pods, err := i.coreClient.Pods("").List(i.ctx, metav1.ListOptions{
				Limit:    imageGatherPodLimit,
				Continue: continueValue,
				// FieldSelector: "status.phase=Running",
			})
			if err != nil {
				return nil, []error{err}
			}

			for podIndex, pod := range pods.Items {
				podPtr := &pods.Items[podIndex]
				if strings.HasPrefix(pod.Namespace, "openshift") && hasContainerInCrashloop(podPtr) {
					records = append(records, record.Record{Name: fmt.Sprintf("config/pod/%s/%s", pod.Namespace, pod.Name), Item: PodAnonymizer{podPtr}})
				} else if pod.Status.Phase == corev1.PodRunning {
					for _, container := range pod.Spec.Containers {
						imageURL := container.Image
						urlHost, err := forceParseURLHost(imageURL)
						if err != nil {
							klog.Errorf("unable to parse container image URL: %v", err)
							continue
						}
						if imageHostRegex.MatchString(urlHost) {
							imgIndex, ok := image2idx[imageURL]
							if !ok {
								imgIndex = contInfo.Images.Add(imageURL)
								image2idx[imageURL] = imgIndex
							}
							contInfo.Containers.Add(pod.CreationTimestamp.Time, imgIndex)
						}
					}
				}
			}

			// If the Continue field is not set, this should be the end of available data.
			// Otherwise, update the Continue value and perform another request iteration.
			if pods.Continue == "" {
				break
			}
			continueValue = pods.Continue
		}

		return append(records, record.Record{
			Name: "config/running_containers",
			Item: record.JSONMarshaller{Object: contInfo},
		}), nil
	}
}

// GatherClusterOperators collects all ClusterOperators.
// It finds unhealthy Pods for unhealthy operators
//
// The Kubernetes api https://github.com/openshift/client-go/blob/master/config/clientset/versioned/typed/config/v1/clusteroperator.go#L62
// Response see https://docs.openshift.com/container-platform/4.3/rest_api/index.html#clusteroperatorlist-v1config-openshift-io
//
// Location of operators in archive: config/clusteroperator/
// See: docs/insights-archive-sample/config/clusteroperator
// Location of pods in archive: config/pod/
func GatherClusterOperators(i *Gatherer) func() ([]record.Record, []error) {
	return func() ([]record.Record, []error) {
		config, err := i.client.ClusterOperators().List(i.ctx, metav1.ListOptions{})
		if errors.IsNotFound(err) {
			return nil, nil
		}
		if err != nil {
			return nil, []error{err}
		}
		records := make([]record.Record, 0, len(config.Items))
		for index := range config.Items {
			records = append(records, record.Record{Name: fmt.Sprintf("config/clusteroperator/%s", config.Items[index].Name), Item: ClusterOperatorAnonymizer{&config.Items[index]}})
		}
		namespaceEventsCollected := sets.NewString()
		now := time.Now()
		unhealthyPods := []*corev1.Pod{}
		for _, item := range config.Items {
			if isHealthyOperator(&item) {
				continue
			}
			for _, namespace := range namespacesForOperator(&item) {
				pods, err := i.coreClient.Pods(namespace).List(i.ctx, metav1.ListOptions{})
				if err != nil {
					klog.V(2).Infof("Unable to find pods in namespace %s for failing operator %s", namespace, item.Name)
					continue
				}
				for j := range pods.Items {
					pod := &pods.Items[j]
					if isHealthyPod(pod, now) {
						continue
					}
					records = append(records, record.Record{Name: fmt.Sprintf("config/pod/%s/%s", pod.Namespace, pod.Name), Item: PodAnonymizer{pod}})
					unhealthyPods = append(unhealthyPods, pod)
				}
				if namespaceEventsCollected.Has(namespace) {
					continue
				}
				namespaceRecords, errs := i.gatherNamespaceEvents(namespace)
				if len(errs) > 0 {
					klog.V(2).Infof("Unable to collect events for namespace %q: %#v", namespace, errs)
					continue
				}
				records = append(records, namespaceRecords...)
				namespaceEventsCollected.Insert(namespace)
			}
		}

		// Exit early if no unhealthy pods found
		if len(unhealthyPods) == 0 {
			return records, nil
		}

		// Fetch a list of containers in unhealthy pods and calculate a log size quota
		// Total log size must not exceed maxLogsSize multiplied by logCompressionRatio
		klog.V(2).Infof("Found %d unhealthy pods", len(unhealthyPods))
		totalUnhealthyContainers := 0
		for _, pod := range unhealthyPods {
			totalUnhealthyContainers += len(pod.Spec.InitContainers) + len(pod.Spec.Containers)
		}
		bufferSize := int64(diskrecorder.MaxLogSize * logCompressionRatio / totalUnhealthyContainers / 2)
		klog.V(2).Infof("Maximum buffer size: %v bytes", bufferSize)
		buf := bytes.NewBuffer(make([]byte, 0, bufferSize))

		// Fetch previous and current container logs
		for _, isPrevious := range []bool{true, false} {
			for _, pod := range unhealthyPods {
				allContainers := pod.Spec.InitContainers
				allContainers = append(allContainers, pod.Spec.Containers...)
				for _, c := range allContainers {
					logName := fmt.Sprintf("%s_current.log", c.Name)
					if isPrevious {
						logName = fmt.Sprintf("%s_previous.log", c.Name)
					}
					buf.Reset()
					klog.V(2).Infof("Fetching logs for %s container %s pod in namespace %s (previous: %v): %q", c.Name, pod.Name, pod.Namespace, isPrevious, err)
					// Collect container logs and continue on error
					err = collectContainerLogs(i, pod, buf, c.Name, isPrevious, &bufferSize)
					if err != nil {
						klog.V(2).Infof("Error: %q", err)
						continue
					}
					records = append(records, record.Record{Name: fmt.Sprintf("config/pod/%s/logs/%s/%s", pod.Namespace, pod.Name, logName), Item: Raw{buf.String()}})
				}
			}
		}

		return records, nil
	}
}

// collectContainerLogs fetches log lines from the pod
func collectContainerLogs(i *Gatherer, pod *corev1.Pod, buf *bytes.Buffer, containerName string, isPrevious bool, maxBytes *int64) error {
	req := i.coreClient.Pods(pod.Namespace).GetLogs(pod.Name, &corev1.PodLogOptions{Previous: isPrevious, Container: containerName, LimitBytes: maxBytes, TailLines: &logTailLines})
	readCloser, err := req.Stream(i.ctx)
	if err != nil {
		klog.V(2).Infof("Failed to fetch log for %s pod in namespace %s for failing operator %s (previous: %v): %q", pod.Name, pod.Namespace, containerName, isPrevious, err)
		return err
	}

	defer readCloser.Close()

	_, err = io.Copy(buf, readCloser)
	if err != nil && err != io.ErrShortBuffer {
		klog.V(2).Infof("Failed to write log for %s pod in namespace %s for failing operator %s (previous: %v): %q", pod.Name, pod.Namespace, containerName, isPrevious, err)
		return err
	}
	return nil
}

// GatherNodes collects all Nodes.
//
// The Kubernetes api https://github.com/kubernetes/client-go/blob/master/kubernetes/typed/core/v1/node.go#L78
// Response see https://docs.openshift.com/container-platform/4.3/rest_api/index.html#nodelist-v1core
//
// Location in archive: config/node/
func GatherNodes(i *Gatherer) func() ([]record.Record, []error) {
	return func() ([]record.Record, []error) {
		nodes, err := i.coreClient.Nodes().List(i.ctx, metav1.ListOptions{})
		if err != nil {
			return nil, []error{err}
		}
		records := make([]record.Record, 0, len(nodes.Items))
		for i, node := range nodes.Items {
			records = append(records, record.Record{Name: fmt.Sprintf("config/node/%s", node.Name), Item: NodeAnonymizer{&nodes.Items[i]}})
		}
		return records, nil
	}
}

// GatherConfigMaps fetches the ConfigMaps from namespace openshift-config.
//
// Anonymization: If the content of ConfigMap contains a parseable PEM structure (like certificate) it removes the inside of PEM blocks.
// For ConfigMap of type BinaryData it is encoded as standard base64.
// In the archive under configmaps we store name of ConfigMap and then each ConfigMap Key. For example config/configmaps/CONFIGMAPNAME/CONFIGMAPKEY1
//
// The Kubernetes api https://github.com/kubernetes/client-go/blob/master/kubernetes/typed/core/v1/configmap.go#L80
// Response see https://docs.openshift.com/container-platform/4.3/rest_api/index.html#configmaplist-v1core
//
// Location in archive: config/configmaps/
// See: docs/insights-archive-sample/config/configmaps
func GatherConfigMaps(i *Gatherer) func() ([]record.Record, []error) {
	return func() ([]record.Record, []error) {
		cms, err := i.coreClient.ConfigMaps("openshift-config").List(i.ctx, metav1.ListOptions{})
		if err != nil {
			return nil, []error{err}
		}
		records := make([]record.Record, 0, len(cms.Items))
		for i := range cms.Items {
			for dk, dv := range cms.Items[i].Data {
				records = append(records, record.Record{Name: fmt.Sprintf("config/configmaps/%s/%s", cms.Items[i].Name, dk), Item: ConfigMapAnonymizer{v: []byte(dv), encodeBase64: false}})
			}
			for dk, dv := range cms.Items[i].BinaryData {
				records = append(records, record.Record{Name: fmt.Sprintf("config/configmaps/%s/%s", cms.Items[i].Name, dk), Item: ConfigMapAnonymizer{v: dv, encodeBase64: true}})
			}
		}

		return records, nil
	}
}

// GatherClusterVersion fetches the ClusterVersion - the ClusterVersion with name version.
//
// The Kubernetes api https://github.com/openshift/client-go/blob/master/config/clientset/versioned/typed/config/v1/clusterversion.go#L50
// Response see https://docs.openshift.com/container-platform/4.3/rest_api/index.html#clusterversion-v1config-openshift-io
//
// Location in archive: config/version/
// See: docs/insights-archive-sample/config/version
func GatherClusterVersion(i *Gatherer) func() ([]record.Record, []error) {
	return func() ([]record.Record, []error) {
		config, err := i.client.ClusterVersions().Get(i.ctx, "version", metav1.GetOptions{})
		if errors.IsNotFound(err) {
			return nil, nil
		}
		if err != nil {
			return nil, []error{err}
		}
		i.setClusterVersion(config)
		return []record.Record{{Name: "config/version", Item: ClusterVersionAnonymizer{config}}}, nil
	}
}

// GatherClusterID stores ClusterID from ClusterVersion version
// This method uses data already collected by Get ClusterVersion. In particular field .Spec.ClusterID
// The Kubernetes api https://github.com/openshift/client-go/blob/master/config/clientset/versioned/typed/config/v1/clusterversion.go#L50
// Response see https://github.com/openshift/api/blob/master/config/v1/types_cluster_version.go#L38
//
// Location in archive: config/id/
// See: docs/insights-archive-sample/config/id
func GatherClusterID(i *Gatherer) func() ([]record.Record, []error) {
	return func() ([]record.Record, []error) {
		version := i.ClusterVersion()
		if version == nil {
			return nil, nil
		}
		return []record.Record{{Name: "config/id", Item: Raw{string(version.Spec.ClusterID)}}}, nil
	}
}

// GatherClusterInfrastructure fetches the cluster Infrastructure - the Infrastructure with name cluster.
//
// The Kubernetes api https://github.com/openshift/client-go/blob/master/config/clientset/versioned/typed/config/v1/infrastructure.go#L50
// Response see https://docs.openshift.com/container-platform/4.3/rest_api/index.html#infrastructure-v1-config-openshift-io
//
// Location in archive: config/infrastructure/
// See: docs/insights-archive-sample/config/infrastructure
func GatherClusterInfrastructure(i *Gatherer) func() ([]record.Record, []error) {
	return func() ([]record.Record, []error) {
		config, err := i.client.Infrastructures().Get(i.ctx, "cluster", metav1.GetOptions{})
		if errors.IsNotFound(err) {
			return nil, nil
		}
		if err != nil {
			return nil, []error{err}
		}
		return []record.Record{{Name: "config/infrastructure", Item: InfrastructureAnonymizer{config}}}, nil
	}
}

// GatherClusterNetwork fetches the cluster Network - the Network with name cluster.
//
// The Kubernetes api https://github.com/openshift/client-go/blob/master/config/clientset/versioned/typed/config/v1/network.go#L50
// Response see https://docs.openshift.com/container-platform/4.3/rest_api/index.html#network-v1-config-openshift-io
//
// Location in archive: config/network/
// See: docs/insights-archive-sample/config/network
func GatherClusterNetwork(i *Gatherer) func() ([]record.Record, []error) {
	return func() ([]record.Record, []error) {
		config, err := i.client.Networks().Get(i.ctx, "cluster", metav1.GetOptions{})
		if errors.IsNotFound(err) {
			return nil, nil
		}
		if err != nil {
			return nil, []error{err}
		}
		return []record.Record{{Name: "config/network", Item: Anonymizer{config}}}, nil
	}
}

// GatherHostSubnet collects HostSubnet information
//
// The Kubernetes api https://github.com/openshift/client-go/blob/master/network/clientset/versioned/typed/network/v1/hostsubnet.go
// Response see https://docs.openshift.com/container-platform/4.3/rest_api/index.html#hostsubnet-v1-network-openshift-io
//
// Location in archive: config/hostsubnet/
func GatherHostSubnet(i *Gatherer) func() ([]record.Record, []error) {
	return func() ([]record.Record, []error) {

		hostSubnetList, err := i.networkClient.HostSubnets().List(i.ctx, metav1.ListOptions{})
		if errors.IsNotFound(err) {
			return nil, nil
		}
		if err != nil {
			return nil, []error{err}
		}
		records := make([]record.Record, 0, len(hostSubnetList.Items))
		for _, h := range hostSubnetList.Items {
			records = append(records, record.Record{Name: fmt.Sprintf("config/hostsubnet/%s", h.Host), Item: HostSubnetAnonymizer{&h}})
		}
		return records, nil
	}
}

// GatherClusterAuthentication fetches the cluster Authentication - the Authentication with name cluster.
//
// The Kubernetes api https://github.com/openshift/client-go/blob/master/config/clientset/versioned/typed/config/v1/authentication.go#L50
// Response see https://docs.openshift.com/container-platform/4.3/rest_api/index.html#authentication-v1operator-openshift-io
//
// Location in archive: config/authentication/
// See: docs/insights-archive-sample/config/authentication
func GatherClusterAuthentication(i *Gatherer) func() ([]record.Record, []error) {
	return func() ([]record.Record, []error) {
		config, err := i.client.Authentications().Get(i.ctx, "cluster", metav1.GetOptions{})
		if errors.IsNotFound(err) {
			return nil, nil
		}
		if err != nil {
			return nil, []error{err}
		}
		return []record.Record{{Name: "config/authentication", Item: Anonymizer{config}}}, nil
	}
}

// GatherClusterImagePruner fetches the image pruner configuration
//
// Location in archive: config/imagepruner/
func GatherClusterImagePruner(i *Gatherer) func() ([]record.Record, []error) {
	return func() ([]record.Record, []error) {
		pruner, err := i.registryClient.ImagePruners().Get(i.ctx, "cluster", metav1.GetOptions{})
		if errors.IsNotFound(err) {
			return nil, nil
		}
		if err != nil {
			return nil, []error{err}
		}
		return []record.Record{{Name: "config/imagepruner", Item: ImagePrunerAnonymizer{pruner}}}, nil
	}
}

// GatherClusterImageRegistry fetches the cluster Image Registry configuration
//
// Location in archive: config/imageregistry/
func GatherClusterImageRegistry(i *Gatherer) func() ([]record.Record, []error) {
	return func() ([]record.Record, []error) {
		config, err := i.registryClient.Configs().Get(i.ctx, "cluster", metav1.GetOptions{})
		if errors.IsNotFound(err) {
			return nil, nil
		}
		if err != nil {
			return nil, []error{err}
		}
		return []record.Record{{Name: "config/imageregistry", Item: ImageRegistryAnonymizer{config}}}, nil
	}
}

// GatherClusterFeatureGates fetches the cluster FeatureGate - the FeatureGate with name cluster.
//
// The Kubernetes api https://github.com/openshift/client-go/blob/master/config/clientset/versioned/typed/config/v1/featuregate.go#L50
// Response see https://docs.openshift.com/container-platform/4.3/rest_api/index.html#featuregate-v1-config-openshift-io
//
// Location in archive: config/featuregate/
// See: docs/insights-archive-sample/config/featuregate
func GatherClusterFeatureGates(i *Gatherer) func() ([]record.Record, []error) {
	return func() ([]record.Record, []error) {
		config, err := i.client.FeatureGates().Get(i.ctx, "cluster", metav1.GetOptions{})
		if errors.IsNotFound(err) {
			return nil, nil
		}
		if err != nil {
			return nil, []error{err}
		}
		return []record.Record{{Name: "config/featuregate", Item: FeatureGateAnonymizer{config}}}, nil
	}
}

// GatherClusterOAuth fetches the cluster OAuth - the OAuth with name cluster.
//
// The Kubernetes api https://github.com/openshift/client-go/blob/master/config/clientset/versioned/typed/config/v1/oauth.go#L50
// Response see https://docs.openshift.com/container-platform/4.3/rest_api/index.html#oauth-v1-config-openshift-io
//
// Location in archive: config/oauth/
// See: docs/insights-archive-sample/config/oauth
func GatherClusterOAuth(i *Gatherer) func() ([]record.Record, []error) {
	return func() ([]record.Record, []error) {
		config, err := i.client.OAuths().Get(i.ctx, "cluster", metav1.GetOptions{})
		if errors.IsNotFound(err) {
			return nil, nil
		}
		if err != nil {
			return nil, []error{err}
		}
		return []record.Record{{Name: "config/oauth", Item: Anonymizer{config}}}, nil
	}
}

// GatherClusterIngress fetches the cluster Ingress - the Ingress with name cluster.
//
// The Kubernetes api https://github.com/openshift/client-go/blob/master/config/clientset/versioned/typed/config/v1/ingress.go#L50
// Response see https://docs.openshift.com/container-platform/4.3/rest_api/index.html#ingress-v1-config-openshift-io
//
// Location in archive: config/ingress/
// See: docs/insights-archive-sample/config/ingress
func GatherClusterIngress(i *Gatherer) func() ([]record.Record, []error) {
	return func() ([]record.Record, []error) {
		config, err := i.client.Ingresses().Get(i.ctx, "cluster", metav1.GetOptions{})
		if errors.IsNotFound(err) {
			return nil, nil
		}
		if err != nil {
			return nil, []error{err}
		}
		return []record.Record{{Name: "config/ingress", Item: IngressAnonymizer{config}}}, nil
	}
}

// GatherClusterProxy fetches the cluster Proxy - the Proxy with name cluster.
//
// The Kubernetes api https://github.com/openshift/client-go/blob/master/config/clientset/versioned/typed/config/v1/proxy.go#L30
// Response see https://docs.openshift.com/container-platform/4.3/rest_api/index.html#proxy-v1-config-openshift-io
//
// Location in archive: config/proxy/
// See: docs/insights-archive-sample/config/proxy
func GatherClusterProxy(i *Gatherer) func() ([]record.Record, []error) {
	return func() ([]record.Record, []error) {
		config, err := i.client.Proxies().Get(i.ctx, "cluster", metav1.GetOptions{})
		if errors.IsNotFound(err) {
			return nil, nil
		}
		if err != nil {
			return nil, []error{err}
		}
		return []record.Record{{Name: "config/proxy", Item: ProxyAnonymizer{config}}}, nil
	}
}

// GatherCertificateSigningRequests collects anonymized CertificateSigningRequests.
// Collects CSRs which werent Verified, or when Now < ValidBefore or Now > ValidAfter
//
// The Kubernetes api https://github.com/kubernetes/client-go/blob/master/kubernetes/typed/certificates/v1beta1/certificatesigningrequest.go#L78
// Response see https://docs.openshift.com/container-platform/4.3/rest_api/index.html#certificatesigningrequestlist-v1beta1certificates
//
// Location in archive: config/certificatesigningrequests/
func GatherCertificateSigningRequests(i *Gatherer) func() ([]record.Record, []error) {
	return func() ([]record.Record, []error) {
		requests, err := i.certClient.CertificateSigningRequests().List(i.ctx, metav1.ListOptions{
			Limit: csrGatherLimit,
		})
		if errors.IsNotFound(err) {
			return nil, nil
		}
		if err != nil {
			return nil, []error{err}
		}
		csrs, err := FromCSRs(requests).Anonymize().Filter(IncludeCSR).Select()
		if err != nil {
			return nil, []error{err}
		}
		records := make([]record.Record, len(csrs))
		for i, sr := range csrs {
			records[i] = record.Record{Name: fmt.Sprintf("config/certificatesigningrequests/%s", sr.ObjectMeta.Name), Item: sr}
		}
		return records, nil
	}
}

// GatherCRD collects the specified Custom Resource Definitions.
//
// The following CRDs are gathered:
// - volumesnapshots.snapshot.storage.k8s.io (10745 bytes)
// - volumesnapshotcontents.snapshot.storage.k8s.io (13149 bytes)
//
// The CRD sizes above are in the raw (uncompressed) state.
//
// Location in archive: config/crd/
func GatherCRD(i *Gatherer) func() ([]record.Record, []error) {
	return func() ([]record.Record, []error) {
		toBeCollected := []string{
			"volumesnapshots.snapshot.storage.k8s.io",
			"volumesnapshotcontents.snapshot.storage.k8s.io",
		}
		records := []record.Record{}
		for _, crdName := range toBeCollected {
			crd, err := i.crdClient.CustomResourceDefinitions().Get(i.ctx, crdName, metav1.GetOptions{})
			// Log missing CRDs, but do not return the error.
			if errors.IsNotFound(err) {
				klog.V(2).Infof("Cannot find CRD: %q", crdName)
				continue
			}
			// Other errors will be returned.
			if err != nil {
				return []record.Record{}, []error{err}
			}
			records = append(records, record.Record{
				Name: fmt.Sprintf("config/crd/%s", crd.Name),
				Item: record.JSONMarshaller{Object: crd},
			})
		}
		return records, []error{}
	}
}

//GatherMachineSet collects MachineSet information
//
// The Kubernetes api https://github.com/openshift/machine-api-operator/blob/master/pkg/generated/clientset/versioned/typed/machine/v1beta1/machineset.go
// Response see https://docs.openshift.com/container-platform/4.3/rest_api/index.html#machineset-v1beta1-machine-openshift-io
//
// Location in archive: machinesets/
func GatherMachineSet(i *Gatherer) func() ([]record.Record, []error) {
	return func() ([]record.Record, []error) {
		gvr := schema.GroupVersionResource{Group: "machine.openshift.io", Version: "v1beta1", Resource: "machinesets"}
		machineSets, err := i.dynamicClient.Resource(gvr).List(i.ctx, metav1.ListOptions{})
		if errors.IsNotFound(err) {
			return nil, nil
		}
		if err != nil {
			return nil, []error{err}
		}
		records := []record.Record{}
		for _, i := range machineSets.Items {
			records = append(records, record.Record{
				Name: fmt.Sprintf("machinesets/%s", i.GetName()),
				Item: record.JSONMarshaller{Object: i.Object},
			})
		}
		return records, nil
	}
}

// GatherInstallPlans collects Top x InstallPlans.
// Because InstallPlans have unique generated names, it groups them by namespace and the "template"
// for name generation from field generateName.
// It also collects Total number of all installplans and all non-unique installplans.
//
// The Kubernetes api https://github.com/kubernetes/client-go/blob/master/kubernetes/typed/certificates/v1beta1/certificatesigningrequest.go#L78
// Response see https://docs.openshift.com/container-platform/4.3/rest_api/index.html#certificatesigningrequestlist-v1beta1certificates
//
// Location in archive: config/certificatesigningrequests/
func GatherInstallPlans(i *Gatherer) func() ([]record.Record, []error) {
	return func() ([]record.Record, []error) {
		var plansBatchLimit int64 = 500
<<<<<<< HEAD

		cont := ""
		recs := map[string]collectedPlan{}
		tc := 0

=======
		cont := ""
		recs := map[string]collectedPlan{}
>>>>>>> a0309839
		// oc get installplans -n=openshift-operators -v=6
		opResource := schema.GroupVersionResource{Group: "operators.coreos.com", Version: "v1alpha1", Resource: "installplans"}
		resInterface := i.dynamicClient.Resource(opResource).Namespace("openshift-operators")
		for {
			u, err := resInterface.List(i.ctx, metav1.ListOptions{Limit: plansBatchLimit, Continue: cont})
			if errors.IsNotFound(err) {
				return nil, nil
			}
			if err != nil {
				return nil, []error{err}
			}
<<<<<<< HEAD

=======
>>>>>>> a0309839
			jsonMap := u.UnstructuredContent()
			var items []interface{}
			err = failEarly(
				func() error { return parseJSONQuery(jsonMap, "metadata.continue?", &cont) },
				func() error { return parseJSONQuery(jsonMap, "items", &items) },
			)
			if err != nil {
				return nil, []error{err}
			}

<<<<<<< HEAD
			tc += len(items)
			for _, item := range items {
				// Get common prefix
				csv := "[NONE]"
				var clusterServiceVersionNames []interface{}
				var ns, genName string
				var itemMap map[string]interface{}
				var ok bool
				if itemMap, ok = item.(map[string]interface{}); !ok {
					if err != nil {
						return nil, []error{fmt.Errorf("cannot cast item to map %v", item)}
					}
				}

				err = failEarly(
					func() error {
						return parseJSONQuery(itemMap, "spec.clusterServiceVersionNames", &clusterServiceVersionNames)
					},
					func() error { return parseJSONQuery(itemMap, "metadata.namespace", &ns) },
					func() error { return parseJSONQuery(itemMap, "metadata.generateName", &genName) },
				)
				if err != nil {
					return nil, []error{err}
				}
				if len(clusterServiceVersionNames) > 0 {
					// ignoring non string
					csv, _ = clusterServiceVersionNames[0].(string)
				}

				key := fmt.Sprintf("%s.%s.%s", ns, genName, csv)
				m, ok := recs[key]
				if !ok {
					recs[key] = collectedPlan{Namespace: ns, Name: genName, CSV: csv, Count: 1}
				} else {
					m.Count++
=======
			for _, item := range items {
				if errs := collectInstallPlan(recs, item); errs != nil {
					return nil, errs
>>>>>>> a0309839
				}
			}

			if cont == "" {
				break
			}
		}

		return []record.Record{{Name: "config/installplans", Item: InstallPlanAnonymizer{recs}}}, nil
	}
}

<<<<<<< HEAD
=======
func collectInstallPlan(recs map[string]collectedPlan, item interface{}) []error {
	// Get common prefix
	csv := "[NONE]"
	var clusterServiceVersionNames []interface{}
	var ns, genName string
	var itemMap map[string]interface{}
	var ok bool
	if itemMap, ok = item.(map[string]interface{}); !ok {
		return []error{fmt.Errorf("cannot cast item to map %v", item)}
	}

	err := failEarly(
		func() error {
			return parseJSONQuery(itemMap, "spec.clusterServiceVersionNames", &clusterServiceVersionNames)
		},
		func() error { return parseJSONQuery(itemMap, "metadata.namespace", &ns) },
		func() error { return parseJSONQuery(itemMap, "metadata.generateName", &genName) },
	)
	if err != nil {
		return []error{err}
	}
	if len(clusterServiceVersionNames) > 0 {
		// ignoring non string
		csv, _ = clusterServiceVersionNames[0].(string)
	}

	key := fmt.Sprintf("%s.%s.%s", ns, genName, csv)
	m, ok := recs[key]
	if !ok {
		recs[key] = collectedPlan{Namespace: ns, Name: genName, CSV: csv, Count: 1}
	} else {
		m.Count++
	}
	return nil
}

>>>>>>> a0309839
func failEarly(fns ...func() error) error {
	for _, f := range fns {
		err := f()
		if err != nil {
			return err
		}
	}
	return nil
}

func parseJSONQuery(j map[string]interface{}, jq string, o interface{}) error {
	for _, k := range strings.Split(jq, ".") {
		// optional field
		opt := false
		sz := len(k)
		if sz > 0 && k[sz-1] == '?' {
			opt = true
			k = k[:sz-1]
		}

		if uv, ok := j[k]; ok {
			if v, ok := uv.(map[string]interface{}); ok {
				j = v
				continue
			}
			// ValueOf to enter reflect-land
			dstPtrValue := reflect.ValueOf(o)
			dstValue := reflect.Indirect(dstPtrValue)
			dstValue.Set(reflect.ValueOf(uv))

			return nil
		}
		if opt {
			return nil
		}
		// otherwise key was not found
		// keys are case sensitive, because maps are
		for ki := range j {
			if strings.ToLower(k) == strings.ToLower(ki) {
				return fmt.Errorf("key %s wasn't found, but %s was ", k, ki)
			}
		}
		return fmt.Errorf("key %s wasn't found in %v ", k, j)
	}
	return fmt.Errorf("query didn't match the structure")
}

type collectedPlan struct {
	Namespace string
	Name      string
	CSV       string
	Count     int
}

func (i *Gatherer) gatherNamespaceEvents(namespace string) ([]record.Record, []error) {
	// do not accidentally collect events for non-openshift namespace
	if !strings.HasPrefix(namespace, "openshift-") {
		return []record.Record{}, nil
	}
	events, err := i.coreClient.Events(namespace).List(i.ctx, metav1.ListOptions{})
	if err != nil {
		return nil, []error{err}
	}
	// filter the event list to only recent events
	oldestEventTime := time.Now().Add(-maxEventTimeInterval)
	var filteredEventIndex []int
	for i := range events.Items {
		if events.Items[i].LastTimestamp.Time.Before(oldestEventTime) {
			continue
		}
		filteredEventIndex = append(filteredEventIndex, i)

	}
	compactedEvents := CompactedEventList{Items: make([]CompactedEvent, len(filteredEventIndex))}
	for i, index := range filteredEventIndex {
		compactedEvents.Items[i] = CompactedEvent{
			Namespace:     events.Items[index].Namespace,
			LastTimestamp: events.Items[index].LastTimestamp.Time,
			Reason:        events.Items[index].Reason,
			Message:       events.Items[index].Message,
		}
	}
	sort.Slice(compactedEvents.Items, func(i, j int) bool {
		return compactedEvents.Items[i].LastTimestamp.Before(compactedEvents.Items[j].LastTimestamp)
	})
	return []record.Record{{Name: fmt.Sprintf("events/%s", namespace), Item: EventAnonymizer{&compactedEvents}}}, nil
}

// RawByte is skipping Marshalling from byte slice
type RawByte []byte

// Marshal just returns bytes
func (r RawByte) Marshal(_ context.Context) ([]byte, error) {
	return r, nil
}

// GetExtension returns extension for "id" file - none
func (r RawByte) GetExtension() string {
	return ""
}

// Raw is another simplification of marshalling from string
type Raw struct{ string }

// Marshal returns raw bytes
func (r Raw) Marshal(_ context.Context) ([]byte, error) {
	return []byte(r.string), nil
}

// GetExtension returns extension for raw marshaller
func (r Raw) GetExtension() string {
	return ""
}

// Anonymizer returns serialized runtime.Object without change
type Anonymizer struct{ runtime.Object }

// Marshal serializes with OpenShift client-go openshiftSerializer
func (a Anonymizer) Marshal(_ context.Context) ([]byte, error) {
	return runtime.Encode(openshiftSerializer, a.Object)
}

// GetExtension returns extension for anonymized openshift objects
func (a Anonymizer) GetExtension() string {
	return "json"
}

// InfrastructureAnonymizer anonymizes infrastructure
type InfrastructureAnonymizer struct{ *configv1.Infrastructure }

// Marshal serializes Infrastructure with anonymization
func (a InfrastructureAnonymizer) Marshal(_ context.Context) ([]byte, error) {
	return runtime.Encode(openshiftSerializer, anonymizeInfrastructure(a.Infrastructure))
}

// GetExtension returns extension for anonymized infra objects
func (a InfrastructureAnonymizer) GetExtension() string {
	return "json"
}

func anonymizeInfrastructure(config *configv1.Infrastructure) *configv1.Infrastructure {
	config.Status.APIServerURL = anonymizeURL(config.Status.APIServerURL)
	config.Status.EtcdDiscoveryDomain = anonymizeURL(config.Status.EtcdDiscoveryDomain)
	config.Status.InfrastructureName = anonymizeURL(config.Status.InfrastructureName)
	config.Status.APIServerInternalURL = anonymizeURL(config.Status.APIServerInternalURL)
	return config
}

// ClusterVersionAnonymizer is serializing ClusterVersion with anonymization
type ClusterVersionAnonymizer struct{ *configv1.ClusterVersion }

// Marshal serializes ClusterVersion with anonymization
func (a ClusterVersionAnonymizer) Marshal(_ context.Context) ([]byte, error) {
	a.ClusterVersion.Spec.Upstream = configv1.URL(anonymizeURL(string(a.ClusterVersion.Spec.Upstream)))
	return runtime.Encode(openshiftSerializer, a.ClusterVersion)
}

// GetExtension returns extension for anonymized cluster version objects
func (a ClusterVersionAnonymizer) GetExtension() string {
	return "json"
}

// FeatureGateAnonymizer implements serializaton of FeatureGate with anonymization
type FeatureGateAnonymizer struct{ *configv1.FeatureGate }

// Marshal serializes FeatureGate with anonymization
func (a FeatureGateAnonymizer) Marshal(_ context.Context) ([]byte, error) {
	return runtime.Encode(openshiftSerializer, a.FeatureGate)
}

// GetExtension returns extension for anonymized feature gate objects
func (a FeatureGateAnonymizer) GetExtension() string {
	return "json"
}

// ImagePrunerAnonymizer implements serialization with marshalling
type ImagePrunerAnonymizer struct {
	*registryv1.ImagePruner
}

// Marshal serializes ImagePruner with anonymization
func (a ImagePrunerAnonymizer) Marshal(_ context.Context) ([]byte, error) {
	return runtime.Encode(registrySerializer.LegacyCodec(registryv1.SchemeGroupVersion), a.ImagePruner)
}

// GetExtension returns extension for anonymized image pruner objects
func (a ImagePrunerAnonymizer) GetExtension() string {
	return "json"
}

// ImageRegistryAnonymizer implements serialization with marshalling
type ImageRegistryAnonymizer struct {
	*registryv1.Config
}

// Marshal implements serialization of Ingres.Spec.Domain with anonymization
func (a ImageRegistryAnonymizer) Marshal(_ context.Context) ([]byte, error) {
	a.Spec.HTTPSecret = anonymizeString(a.Spec.HTTPSecret)
	if a.Spec.Storage.S3 != nil {
		a.Spec.Storage.S3.Bucket = anonymizeString(a.Spec.Storage.S3.Bucket)
		a.Spec.Storage.S3.KeyID = anonymizeString(a.Spec.Storage.S3.KeyID)
		a.Spec.Storage.S3.RegionEndpoint = anonymizeString(a.Spec.Storage.S3.RegionEndpoint)
		a.Spec.Storage.S3.Region = anonymizeString(a.Spec.Storage.S3.Region)
	}
	if a.Spec.Storage.Azure != nil {
		a.Spec.Storage.Azure.AccountName = anonymizeString(a.Spec.Storage.Azure.AccountName)
		a.Spec.Storage.Azure.Container = anonymizeString(a.Spec.Storage.Azure.Container)
	}
	if a.Spec.Storage.GCS != nil {
		a.Spec.Storage.GCS.Bucket = anonymizeString(a.Spec.Storage.GCS.Bucket)
		a.Spec.Storage.GCS.ProjectID = anonymizeString(a.Spec.Storage.GCS.ProjectID)
		a.Spec.Storage.GCS.KeyID = anonymizeString(a.Spec.Storage.GCS.KeyID)
	}
	if a.Spec.Storage.Swift != nil {
		a.Spec.Storage.Swift.AuthURL = anonymizeString(a.Spec.Storage.Swift.AuthURL)
		a.Spec.Storage.Swift.Container = anonymizeString(a.Spec.Storage.Swift.Container)
		a.Spec.Storage.Swift.Domain = anonymizeString(a.Spec.Storage.Swift.Domain)
		a.Spec.Storage.Swift.DomainID = anonymizeString(a.Spec.Storage.Swift.DomainID)
		a.Spec.Storage.Swift.Tenant = anonymizeString(a.Spec.Storage.Swift.Tenant)
		a.Spec.Storage.Swift.TenantID = anonymizeString(a.Spec.Storage.Swift.TenantID)
		a.Spec.Storage.Swift.RegionName = anonymizeString(a.Spec.Storage.Swift.RegionName)
	}
	return runtime.Encode(registrySerializer.LegacyCodec(registryv1.SchemeGroupVersion), a.Config)
}

// GetExtension returns extension for anonymized image registry objects
func (a ImageRegistryAnonymizer) GetExtension() string {
	return "json"
}

// IngressAnonymizer implements serialization with marshalling
type IngressAnonymizer struct{ *configv1.Ingress }

// Marshal implements serialization of Ingres.Spec.Domain with anonymization
func (a IngressAnonymizer) Marshal(_ context.Context) ([]byte, error) {
	a.Ingress.Spec.Domain = anonymizeURL(a.Ingress.Spec.Domain)
	return runtime.Encode(openshiftSerializer, a.Ingress)
}

// GetExtension returns extension for anonymized ingress objects
func (a IngressAnonymizer) GetExtension() string {
	return "json"
}

// CompactedEvent holds one Namespace Event
type CompactedEvent struct {
	Namespace     string    `json:"namespace"`
	LastTimestamp time.Time `json:"lastTimestamp"`
	Reason        string    `json:"reason"`
	Message       string    `json:"message"`
}

// CompactedEventList is collection of events
type CompactedEventList struct {
	Items []CompactedEvent `json:"items"`
}

// EventAnonymizer implements serializaion of Events with anonymization
type EventAnonymizer struct{ *CompactedEventList }

// Marshal serializes Events with anonymization
func (a EventAnonymizer) Marshal(_ context.Context) ([]byte, error) {
	return json.Marshal(a.CompactedEventList)
}

// GetExtension returns extension for anonymized event objects
func (a EventAnonymizer) GetExtension() string {
	return "json"
}

// ProxyAnonymizer implements serialization of HttpProxy/NoProxy with anonymization
type ProxyAnonymizer struct{ *configv1.Proxy }

// Marshal implements Proxy serialization with anonymization
func (a ProxyAnonymizer) Marshal(_ context.Context) ([]byte, error) {
	a.Proxy.Spec.HTTPProxy = anonymizeURLCSV(a.Proxy.Spec.HTTPProxy)
	a.Proxy.Spec.HTTPSProxy = anonymizeURLCSV(a.Proxy.Spec.HTTPSProxy)
	a.Proxy.Spec.NoProxy = anonymizeURLCSV(a.Proxy.Spec.NoProxy)
	a.Proxy.Spec.ReadinessEndpoints = anonymizeURLSlice(a.Proxy.Spec.ReadinessEndpoints)
	a.Proxy.Status.HTTPProxy = anonymizeURLCSV(a.Proxy.Status.HTTPProxy)
	a.Proxy.Status.HTTPSProxy = anonymizeURLCSV(a.Proxy.Status.HTTPSProxy)
	a.Proxy.Status.NoProxy = anonymizeURLCSV(a.Proxy.Status.NoProxy)
	return runtime.Encode(openshiftSerializer, a.Proxy)
}

// GetExtension returns extension for anonymized proxy objects
func (a ProxyAnonymizer) GetExtension() string {
	return "json"
}

func anonymizeURLCSV(s string) string {
	strs := strings.Split(s, ",")
	outSlice := anonymizeURLSlice(strs)
	return strings.Join(outSlice, ",")
}

func anonymizeURLSlice(in []string) []string {
	outSlice := []string{}
	for _, str := range in {
		outSlice = append(outSlice, anonymizeURL(str))
	}
	return outSlice
}

var reURL = regexp.MustCompile(`[^\.\-/\:]`)

func anonymizeURL(s string) string { return reURL.ReplaceAllString(s, "x") }

// ClusterOperatorAnonymizer implements serialization of ClusterOperator without change
type ClusterOperatorAnonymizer struct{ *configv1.ClusterOperator }

// Marshal serializes ClusterOperator
func (a ClusterOperatorAnonymizer) Marshal(_ context.Context) ([]byte, error) {
	return runtime.Encode(openshiftSerializer, a.ClusterOperator)
}

// GetExtension returns extension for anonymized cluster operator objects
func (a ClusterOperatorAnonymizer) GetExtension() string {
	return "json"
}

func isHealthyOperator(operator *configv1.ClusterOperator) bool {
	for _, condition := range operator.Status.Conditions {
		switch {
		case condition.Type == configv1.OperatorDegraded && condition.Status == configv1.ConditionTrue,
			condition.Type == configv1.OperatorAvailable && condition.Status == configv1.ConditionFalse:
			return false
		}
	}
	return true
}

func namespacesForOperator(operator *configv1.ClusterOperator) []string {
	var ns []string
	for _, ref := range operator.Status.RelatedObjects {
		if ref.Resource == "namespaces" {
			ns = append(ns, ref.Name)
		}
	}
	return ns
}

// NodeAnonymizer implements serialization of Node with anonymization
type NodeAnonymizer struct{ *corev1.Node }

// Marshal implements serialization of Node with anonymization
func (a NodeAnonymizer) Marshal(_ context.Context) ([]byte, error) {
	return runtime.Encode(kubeSerializer, anonymizeNode(a.Node))
}

// GetExtension returns extension for anonymized node objects
func (a NodeAnonymizer) GetExtension() string {
	return "json"
}

func anonymizeNode(node *corev1.Node) *corev1.Node {
	for k := range node.Annotations {
		if isProductNamespacedKey(k) {
			continue
		}
		node.Annotations[k] = ""
	}
	for k, v := range node.Labels {
		if isProductNamespacedKey(k) {
			continue
		}
		node.Labels[k] = anonymizeString(v)
	}
	for i := range node.Status.Addresses {
		node.Status.Addresses[i].Address = anonymizeURL(node.Status.Addresses[i].Address)
	}
	node.Status.NodeInfo.BootID = anonymizeString(node.Status.NodeInfo.BootID)
	node.Status.NodeInfo.SystemUUID = anonymizeString(node.Status.NodeInfo.SystemUUID)
	node.Status.NodeInfo.MachineID = anonymizeString(node.Status.NodeInfo.MachineID)
	node.Status.Images = nil
	return node
}

func anonymizeString(s string) string {
	return strings.Repeat("x", len(s))
}

func anonymizeSliceOfStrings(slice []string) []string {
	anonymizedSlice := make([]string, len(slice), len(slice))
	for i, s := range slice {
		anonymizedSlice[i] = anonymizeString(s)
	}
	return anonymizedSlice
}

func isProductNamespacedKey(key string) bool {
	return strings.Contains(key, "openshift.io/") || strings.Contains(key, "k8s.io/") || strings.Contains(key, "kubernetes.io/")
}

// PodAnonymizer implements serialization with anonymization for a Pod
type PodAnonymizer struct{ *corev1.Pod }

// Marshal implements serialization of a Pod with anonymization
func (a PodAnonymizer) Marshal(_ context.Context) ([]byte, error) {
	return runtime.Encode(kubeSerializer, anonymizePod(a.Pod))
}

// GetExtension returns extension for anonymized pod objects
func (a PodAnonymizer) GetExtension() string {
	return "json"
}

func anonymizePod(pod *corev1.Pod) *corev1.Pod {
	// pods gathered from openshift namespaces and cluster operators are expected to be under our control and contain
	// no sensitive information
	return pod
}

type PodDisruptionBudgetsAnonymizer struct {
	*policyv1beta1.PodDisruptionBudget
}

// Marshal implements serialization of a PodDisruptionBudget with anonymization
func (a PodDisruptionBudgetsAnonymizer) Marshal(_ context.Context) ([]byte, error) {
	return runtime.Encode(policyV1Beta1Serializer, a.PodDisruptionBudget)
}

// GetExtension returns extension for anonymized PodDisruptionBudget objects
func (a PodDisruptionBudgetsAnonymizer) GetExtension() string {
	return "json"
}

func isHealthyPod(pod *corev1.Pod, now time.Time) bool {
	// pending pods may be unable to schedule or start due to failures, and the info they provide in status is important
	// for identifying why scheduling has not happened
	if pod.Status.Phase == corev1.PodPending {
		if now.Sub(pod.CreationTimestamp.Time) > 2*time.Minute {
			return false
		}
	}
	// pods that have containers that have terminated with non-zero exit codes are considered failure
	for _, status := range pod.Status.InitContainerStatuses {
		if status.LastTerminationState.Terminated != nil && status.LastTerminationState.Terminated.ExitCode != 0 {
			return false
		}
		if status.State.Terminated != nil && status.State.Terminated.ExitCode != 0 {
			return false
		}
		if status.RestartCount > 0 {
			return false
		}
	}
	for _, status := range pod.Status.ContainerStatuses {
		if status.LastTerminationState.Terminated != nil && status.LastTerminationState.Terminated.ExitCode != 0 {
			return false
		}
		if status.State.Terminated != nil && status.State.Terminated.ExitCode != 0 {
			return false
		}
		if status.RestartCount > 0 {
			return false
		}
	}
	return true
}

func (i *Gatherer) setClusterVersion(version *configv1.ClusterVersion) {
	i.lock.Lock()
	defer i.lock.Unlock()
	if i.lastVersion != nil && i.lastVersion.ResourceVersion == version.ResourceVersion {
		return
	}
	i.lastVersion = version.DeepCopy()
}

// ClusterVersion returns Version for this cluster, which is set by running version during Gathering
func (i *Gatherer) ClusterVersion() *configv1.ClusterVersion {
	i.lock.Lock()
	defer i.lock.Unlock()
	return i.lastVersion
}

// ConfigMapAnonymizer implements serialization of configmap
// and potentially anonymizes if it is a certificate
type ConfigMapAnonymizer struct {
	v            []byte
	encodeBase64 bool
}

// Marshal implements serialization of Node with anonymization
func (a ConfigMapAnonymizer) Marshal(_ context.Context) ([]byte, error) {
	c := []byte(anonymizeConfigMap(a.v))
	if a.encodeBase64 {
		buff := make([]byte, base64.StdEncoding.EncodedLen(len(c)))
		base64.StdEncoding.Encode(buff, []byte(c))
		c = buff
	}
	return c, nil
}

// GetExtension returns extension for anonymized openshift objects
func (a ConfigMapAnonymizer) GetExtension() string {
	return ""
}

// HostSubnetAnonymizer implements HostSubnet serialization wiht anonymization
type HostSubnetAnonymizer struct{ *networkv1.HostSubnet }

// Marshal implements HostSubnet serialization
func (a HostSubnetAnonymizer) Marshal(_ context.Context) ([]byte, error) {
	a.HostSubnet.HostIP = anonymizeString(a.HostSubnet.HostIP)
	a.HostSubnet.Subnet = anonymizeString(a.HostSubnet.Subnet)

	for i, s := range a.HostSubnet.EgressIPs {
		a.HostSubnet.EgressIPs[i] = networkv1.HostSubnetEgressIP(anonymizeString(string(s)))
	}
	for i, s := range a.HostSubnet.EgressCIDRs {
		a.HostSubnet.EgressCIDRs[i] = networkv1.HostSubnetEgressCIDR(anonymizeString(string(s)))
	}
	return runtime.Encode(networkSerializer.LegacyCodec(networkv1.SchemeGroupVersion), a.HostSubnet)
}

// GetExtension returns extension for HostSubnet object
func (a HostSubnetAnonymizer) GetExtension() string {
	return "json"
}

func anonymizeConfigMap(dv []byte) string {
	anonymizedPemBlock := `-----BEGIN CERTIFICATE-----
ANONYMIZED
-----END CERTIFICATE-----
`
	var sb strings.Builder
	r := dv
	for {
		var block *pem.Block
		block, r = pem.Decode(r)
		if block == nil {
			// cannot be extracted
			return string(dv)
		}
		sb.WriteString(anonymizedPemBlock)
		if len(r) == 0 {
			break
		}
	}
	return sb.String()
}

// MinimalNodeInfo contains the most essential information about a node
type MinimalNodeInfo struct {
	ProviderID string `json:"providerID"`
	Image      string `json:"image"`
}

// RunningImages assigns information about running containers to a specific image index.
// The index is a reference to an item in the related `ContainerImageSet` instance.
type RunningImages map[int]int

// PodsWithAge maps the YYYY-MM string representation of start time to list of pods running since that month.
type PodsWithAge map[string]RunningImages

// Add inserts the specified container information into the data structure.
func (p PodsWithAge) Add(startTime time.Time, image int) {
	const YyyyMmFormat = "2006-01"
	month := startTime.UTC().Format(YyyyMmFormat)
	if imageMap, exists := p[month]; exists {
		if _, exists := imageMap[image]; exists {
			imageMap[image]++
		} else {
			imageMap[image] = 1
		}
	} else {
		p[month] = RunningImages{image: 1}
	}
}

// ContainerImageSet is used to store unique container image URLs.
// The key is a continuous index starting from 0.
// The value is the image URL itself.
type ContainerImageSet map[int]string

// Add puts the image at the end of the set.
// It will be assigned the highest index and this index will be returned.
func (is ContainerImageSet) Add(image string) int {
	nextIndex := len(is)
	is[nextIndex] = image
	return nextIndex
}

// ContainerInfo encapsulates the essential information about running containers in a minimalized data structure.
type ContainerInfo struct {
	Images     ContainerImageSet `json:"images"`
	Containers PodsWithAge       `json:"containers"`
}

func forceParseURLHost(rawurl string) (string, error) {
	// If the scheme isn't specified, the URL will not be parsed nicely and everything will end up in the "path"
	if !strings.Contains(rawurl, "://") {
		return forceParseURLHost("https://" + rawurl)
	}

	parsedURL, err := url.Parse(rawurl)
	if err != nil {
		return "", err
	}
	return parsedURL.Host, nil
}

func isContainerInCrashloop(status *corev1.ContainerStatus) bool {
	return status.RestartCount > 0 && ((status.LastTerminationState.Terminated != nil && status.LastTerminationState.Terminated.ExitCode != 0) || status.LastTerminationState.Waiting != nil)
}

func hasContainerInCrashloop(pod *corev1.Pod) bool {
	for _, status := range pod.Status.InitContainerStatuses {
		if isContainerInCrashloop(&status) {
			return true
		}
	}
	for _, status := range pod.Status.ContainerStatuses {
		if isContainerInCrashloop(&status) {
			return true
		}
	}
	return false
}

// NewLineLimitReader returns a Reader that reads from `r` but stops with EOF after `n` lines.
func NewLineLimitReader(r io.Reader, n int) *LineLimitedReader { return &LineLimitedReader{r, n, 0} }

// A LineLimitedReader reads from R but limits the amount of
// data returned to just N lines. Each call to Read
// updates N to reflect the new amount remaining.
// Read returns EOF when N <= 0 or when the underlying R returns EOF.
type LineLimitedReader struct {
	reader        io.Reader // underlying reader
	maxLinesLimit int       // max lines remaining
	// totalLinesRead is the total number of line separators already read by the underlying reader.
	totalLinesRead int
}

func (l *LineLimitedReader) Read(p []byte) (int, error) {
	if l.maxLinesLimit <= 0 {
		return 0, io.EOF
	}

	rc, err := l.reader.Read(p)
	l.totalLinesRead += bytes.Count(p[:rc], lineSep)

	lc := 0
	for {
		lineSepIdx := bytes.Index(p[lc:rc], lineSep)
		if lineSepIdx == -1 {
			return rc, err
		}
		if l.maxLinesLimit <= 0 {
			return lc, io.EOF
		}
		l.maxLinesLimit--
		lc += lineSepIdx + 1 // skip past the EOF
	}
}

// GetTotalLinesRead return the total number of line separators already read by the underlying reader.
// This includes lines that have been truncated by the `Read` calls after exceeding the line limit.
func (l *LineLimitedReader) GetTotalLinesRead() int { return l.totalLinesRead }

// countLines reads the remainder of the reader and counts the number of lines.
//
// Inspired by: https://stackoverflow.com/a/24563853/
func countLines(r io.Reader) (int, error) {
	buf := make([]byte, 0x8000)
	// Original implementation started from 0, but a file with no line separator
	// still contains a single line, so I would say that was an off-by-1 error.
	lineCount := 1
	for {
		c, err := r.Read(buf)
		lineCount += bytes.Count(buf[:c], lineSep)
		if err != nil {
			return lineCount, err
		}
	}
}

// InstallPlanAnonymizer implements serialization of top x installplans
type InstallPlanAnonymizer struct {
	v map[string]collectedPlan
}

// Marshal implements serialization of InstallPlan
func (a InstallPlanAnonymizer) Marshal(_ context.Context) ([]byte, error) {
	cnts := []int{}
	for _, v := range a.v {
		cnts = append(cnts, v.Count)
	}
	sort.Sort(sort.Reverse(sort.IntSlice(cnts)))
	countLimit := -1
	if len(cnts) > InstallPlansTopX && InstallPlansTopX > 0 {
		// nth plan is on n-1th position
		countLimit = cnts[InstallPlansTopX-1]
	}
	// Creates map for marshal
	sr := map[string]interface{}{}
	st := map[string]int{}
	st["TOTAL_COUNT"] = len(cnts)
	st["TOTAL_NONUNIQ_COUNT"] = len(a.v)
	sr["stats"] = st
	uls := 0
	it := []interface{}{}
	for _, v := range a.v {
		if v.Count > countLimit {
			kvp := map[string]interface{}{}
			kvp["ns"] = v.Namespace
			kvp["name"] = v.Name
			kvp["csv"] = v.CSV
			kvp["count"] = v.Count
			it = append(it, kvp)
			uls++
		}
		if uls > InstallPlansTopX {
			break
		}
	}
	sr["items"] = it
	return json.Marshal(sr)
}

// GetExtension returns extension for anonymized openshift objects
func (a InstallPlanAnonymizer) GetExtension() string {
	return "json"
}<|MERGE_RESOLUTION|>--- conflicted
+++ resolved
@@ -68,12 +68,9 @@
 
 	// InstallPlansTopX is the Maximal number of Install plans by non-unique instances count
 	InstallPlansTopX = 100
-<<<<<<< HEAD
 	// csrGatherLimit is the maximum number of crs that
 	// will be listed in a single request to reduce memory usage.
 	csrGatherLimit = 5000
-=======
->>>>>>> a0309839
 )
 
 var (
@@ -124,11 +121,7 @@
 // New creates new Gatherer
 func New(client configv1client.ConfigV1Interface, coreClient corev1client.CoreV1Interface, certClient certificatesv1beta1.CertificatesV1beta1Interface, metricsClient rest.Interface,
 	registryClient imageregistryv1.ImageregistryV1Interface, crdClient apixv1beta1client.ApiextensionsV1beta1Interface, networkClient networkv1client.NetworkV1Interface,
-<<<<<<< HEAD
 	dynamicClient dynamic.Interface, policyClient policyclient.PolicyV1beta1Interface) *Gatherer {
-=======
-	dynamicClient dynamic.Interface) *Gatherer {
->>>>>>> a0309839
 	return &Gatherer{
 		client:         client,
 		coreClient:     coreClient,
@@ -834,16 +827,8 @@
 func GatherInstallPlans(i *Gatherer) func() ([]record.Record, []error) {
 	return func() ([]record.Record, []error) {
 		var plansBatchLimit int64 = 500
-<<<<<<< HEAD
-
 		cont := ""
 		recs := map[string]collectedPlan{}
-		tc := 0
-
-=======
-		cont := ""
-		recs := map[string]collectedPlan{}
->>>>>>> a0309839
 		// oc get installplans -n=openshift-operators -v=6
 		opResource := schema.GroupVersionResource{Group: "operators.coreos.com", Version: "v1alpha1", Resource: "installplans"}
 		resInterface := i.dynamicClient.Resource(opResource).Namespace("openshift-operators")
@@ -855,10 +840,6 @@
 			if err != nil {
 				return nil, []error{err}
 			}
-<<<<<<< HEAD
-
-=======
->>>>>>> a0309839
 			jsonMap := u.UnstructuredContent()
 			var items []interface{}
 			err = failEarly(
@@ -869,47 +850,9 @@
 				return nil, []error{err}
 			}
 
-<<<<<<< HEAD
-			tc += len(items)
-			for _, item := range items {
-				// Get common prefix
-				csv := "[NONE]"
-				var clusterServiceVersionNames []interface{}
-				var ns, genName string
-				var itemMap map[string]interface{}
-				var ok bool
-				if itemMap, ok = item.(map[string]interface{}); !ok {
-					if err != nil {
-						return nil, []error{fmt.Errorf("cannot cast item to map %v", item)}
-					}
-				}
-
-				err = failEarly(
-					func() error {
-						return parseJSONQuery(itemMap, "spec.clusterServiceVersionNames", &clusterServiceVersionNames)
-					},
-					func() error { return parseJSONQuery(itemMap, "metadata.namespace", &ns) },
-					func() error { return parseJSONQuery(itemMap, "metadata.generateName", &genName) },
-				)
-				if err != nil {
-					return nil, []error{err}
-				}
-				if len(clusterServiceVersionNames) > 0 {
-					// ignoring non string
-					csv, _ = clusterServiceVersionNames[0].(string)
-				}
-
-				key := fmt.Sprintf("%s.%s.%s", ns, genName, csv)
-				m, ok := recs[key]
-				if !ok {
-					recs[key] = collectedPlan{Namespace: ns, Name: genName, CSV: csv, Count: 1}
-				} else {
-					m.Count++
-=======
 			for _, item := range items {
 				if errs := collectInstallPlan(recs, item); errs != nil {
 					return nil, errs
->>>>>>> a0309839
 				}
 			}
 
@@ -922,8 +865,6 @@
 	}
 }
 
-<<<<<<< HEAD
-=======
 func collectInstallPlan(recs map[string]collectedPlan, item interface{}) []error {
 	// Get common prefix
 	csv := "[NONE]"
@@ -960,7 +901,6 @@
 	return nil
 }
 
->>>>>>> a0309839
 func failEarly(fns ...func() error) error {
 	for _, f := range fns {
 		err := f()
