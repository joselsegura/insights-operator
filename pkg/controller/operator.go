--- conflicted
+++ resolved
@@ -192,12 +192,10 @@
 	// know any previous last reported time
 	go uploader.Run(ctx)
 
-<<<<<<< HEAD
 	reportGatherer := insightsreport.New(insightsClient, configObserver, uploader)
 	go reportGatherer.Run(ctx)
-=======
+
 	klog.Warning("stopped")
->>>>>>> e144df4e
 
 	<-ctx.Done()
 	return nil
