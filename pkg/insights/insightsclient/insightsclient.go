package insightsclient

import (
	"context"
	"crypto/tls"
	"crypto/x509"
	"errors"
	"fmt"
	"io"
	"io/ioutil"
	"mime/multipart"
	"net"
	"net/http"
	"net/textproto"
	"net/url"
	"os"
	"strconv"
	"time"

	"k8s.io/client-go/pkg/version"
	"k8s.io/client-go/transport"
	"k8s.io/component-base/metrics"
	"k8s.io/component-base/metrics/legacyregistry"

	"k8s.io/klog"

	configv1 "github.com/openshift/api/config/v1"
	apimachineryversion "k8s.io/apimachinery/pkg/version"

	"github.com/openshift/insights-operator/pkg/authorizer"
)

type Client struct {
	client      *http.Client
	maxBytes    int64
	metricsName string

	authorizer  Authorizer
	clusterInfo ClusterVersionInfo
}

type Authorizer interface {
	Authorize(req *http.Request) error
	NewSystemOrConfiguredProxy() func(*http.Request) (*url.URL, error)
}

type ClusterVersionInfo interface {
	ClusterVersion() *configv1.ClusterVersion
}

type Source struct {
	ID       string
	Type     string
	Contents io.Reader
}

var ErrWaitingForVersion = fmt.Errorf("waiting for the cluster version to be loaded")

func New(client *http.Client, maxBytes int64, metricsName string, authorizer Authorizer, clusterInfo ClusterVersionInfo) *Client {
	if client == nil {
		client = &http.Client{}
	}
	if maxBytes == 0 {
		maxBytes = 10 * 1024 * 1024
	}
	return &Client{
		client:      client,
		maxBytes:    maxBytes,
		metricsName: metricsName,
		authorizer:  authorizer,
		clusterInfo: clusterInfo,
	}
}

func getTrustedCABundle() (*x509.CertPool, error) {
	caBytes, err := ioutil.ReadFile("/var/run/configmaps/trusted-ca-bundle/ca-bundle.crt")
	if err != nil {
		if os.IsNotExist(err) {
			return nil, nil
		}
		return nil, err
	}
	if len(caBytes) == 0 {
		return nil, nil
	}
	certs := x509.NewCertPool()
	if ok := certs.AppendCertsFromPEM(caBytes); !ok {
		return nil, errors.New("error loading cert pool from ca data")
	}
	return certs, nil
}

// clientTransport creates new http.Transport with either system or configured Proxy
func clientTransport(authorizer Authorizer) http.RoundTripper {
	clientTransport := &http.Transport{
		Proxy: authorizer.NewSystemOrConfiguredProxy(),
		DialContext: (&net.Dialer{
			Timeout:   30 * time.Second,
			KeepAlive: 30 * time.Second,
		}).DialContext,
		TLSHandshakeTimeout: 10 * time.Second,
		DisableKeepAlives:   true,
	}

	// get the cluster proxy trusted CA bundle in case the proxy need it
	rootCAs, err := getTrustedCABundle()
	if err != nil {
		klog.Errorf("Failed to get proxy trusted CA: %v", err)
	}
	if rootCAs != nil {
		clientTransport.TLSClientConfig = &tls.Config{}
		clientTransport.TLSClientConfig.RootCAs = rootCAs
	}

	return transport.DebugWrappers(clientTransport)
}

<<<<<<< HEAD
func (c Client) prepareRequest(method string, endpoint string, ctx context.Context) (*http.Request, error) {
=======
func userAgent(releaseVersionEnv string, v apimachineryversion.Info, cv *configv1.ClusterVersion) string {
	gitVersion := v.GitVersion
	// If the RELEASE_VERSION is set in pod, use it
	if releaseVersionEnv != "" {
		gitVersion = releaseVersionEnv
	}
	gitVersion = fmt.Sprintf("%s-%s", gitVersion, v.GitCommit)
	return fmt.Sprintf("insights-operator/%s cluster/%s", gitVersion, cv.Spec.ClusterID)
}

func (c *Client) Send(ctx context.Context, endpoint string, source Source) error {
>>>>>>> f2e008a2
	cv := c.clusterInfo.ClusterVersion()
	if cv == nil {
		return nil, ErrWaitingForVersion
	}

	req, err := http.NewRequest(method, endpoint, nil)
	if err != nil {
		return nil, err
	}

	if req.Header == nil {
		req.Header = make(http.Header)
	}
<<<<<<< HEAD
	req.Header.Set("User-Agent", fmt.Sprintf("insights-operator/%s cluster/%s", version.Get().GitCommit, cv.Spec.ClusterID))

=======
	releaseVersionEnv := os.Getenv("RELEASE_VERSION")
	ua := userAgent(releaseVersionEnv, version.Get(), cv)
	req.Header.Set("User-Agent", ua)
>>>>>>> f2e008a2
	if err := c.authorizer.Authorize(req); err != nil {
		return nil, err
	}
	req = req.WithContext(ctx)
	return req, nil
}

func (c *Client) Send(ctx context.Context, endpoint string, source Source) error {
	req, err := c.prepareRequest(http.MethodPost, endpoint, ctx)
	if err != nil {
		return err
	}

	var bytesRead int64
	pr, pw := io.Pipe()
	mw := multipart.NewWriter(pw)
	req.Header.Set("Content-Type", mw.FormDataContentType())
	go func() {
		h := make(textproto.MIMEHeader)
		h.Set("Content-Disposition", fmt.Sprintf(`form-data; name=%q; filename=%q`, "file", "payload.tar.gz"))
		h.Set("Content-Type", source.Type)
		fw, err := mw.CreatePart(h)
		if err != nil {
			pw.CloseWithError(err)
			return
		}
		r := &LimitedReader{R: source.Contents, N: c.maxBytes}
		n, err := io.Copy(fw, r)
		bytesRead = n
		if err != nil {
			pw.CloseWithError(err)
		}
		pw.CloseWithError(mw.Close())
	}()

	req.Body = pr

	// dynamically set the proxy environment
	c.client.Transport = clientTransport(c.authorizer)

	klog.V(4).Infof("Uploading %s to %s", source.Type, req.URL.String())
	resp, err := c.client.Do(req)
	if err != nil {
		klog.V(4).Infof("Unable to build a request, possible invalid token: %v", err)
		// if the request is not build, for example because of invalid endpoint,(maybe some problem with DNS), we want to have record about it in metrics as well.
		counterRequestSend.WithLabelValues(c.metricsName, "0").Inc()
		return fmt.Errorf("unable to build request to connect to Insights server: %v", err)
	}

	requestID := resp.Header.Get("x-rh-insights-request-id")

	defer func() {
		if _, err := io.Copy(ioutil.Discard, resp.Body); err != nil {
			klog.Warningf("error copying body: %v", err)
		}
		if err := resp.Body.Close(); err != nil {
			klog.Warningf("Failed to close response body: %v", err)
		}
	}()

	counterRequestSend.WithLabelValues(c.metricsName, strconv.Itoa(resp.StatusCode)).Inc()

	if resp.StatusCode == http.StatusUnauthorized {
		klog.V(2).Infof("gateway server %s returned 401, x-rh-insights-request-id=%s", resp.Request.URL, requestID)
		return authorizer.Error{Err: fmt.Errorf("your Red Hat account is not enabled for remote support or your token has expired")}
	}

	if resp.StatusCode == http.StatusForbidden {
		klog.V(2).Infof("gateway server %s returned 403, x-rh-insights-request-id=%s", resp.Request.URL, requestID)
		return authorizer.Error{Err: fmt.Errorf("your Red Hat account is not enabled for remote support")}
	}

	if resp.StatusCode == http.StatusBadRequest {
		body, _ := ioutil.ReadAll(resp.Body)
		if len(body) > 1024 {
			body = body[:1024]
		}
		return fmt.Errorf("gateway server bad request: %s (request=%s): %s", resp.Request.URL, requestID, string(body))
	}

	if resp.StatusCode >= 300 || resp.StatusCode < 200 {
		body, _ := ioutil.ReadAll(resp.Body)
		if len(body) > 1024 {
			body = body[:1024]
		}
		return fmt.Errorf("gateway server reported unexpected error code: %d (request=%s): %s", resp.StatusCode, requestID, string(body))
	}

	if len(requestID) > 0 {
		klog.V(2).Infof("Successfully reported id=%s x-rh-insights-request-id=%s, wrote=%d", source.ID, requestID, bytesRead)
	}

	return nil
}

func (c Client) RecvReport(ctx context.Context, endpoint string) (*io.ReadCloser, error) {
	cv := c.clusterInfo.ClusterVersion()
	if cv == nil {
		return nil, ErrWaitingForVersion
	}

	endpoint = fmt.Sprintf(endpoint, cv.Spec.ClusterID)
	klog.Infof("Retrieving report for cluster: %s", cv.Spec.ClusterID)
	klog.Infof("Endpoint: %s", endpoint)

	req, err := c.prepareRequest(http.MethodGet, endpoint, ctx)
	if err != nil {
		return nil, err
	}

	// dynamically set the proxy environment
	c.client.Transport = clientTransport(c.authorizer)

	klog.V(4).Infof("Retrieving report from %s", req.URL.String())
	resp, err := c.client.Do(req)

	if err != nil {
		klog.Errorf("Unable to retrieve latest report for %s: %v", cv.Spec.ClusterID, err)
		return nil, err
	}

	if resp.StatusCode == http.StatusOK {
		return &resp.Body, nil
	} else {
		klog.Warningf("Report response status code: %d", resp.StatusCode)
		return nil, fmt.Errorf("Report response status code: %d", resp.StatusCode)
	}
}

var (
	counterRequestSend = metrics.NewCounterVec(&metrics.CounterOpts{
		Name: "insightsclient_request_send_total",
		Help: "Tracks the number of metrics sends",
	}, []string{"client", "status_code"})
)

func init() {
	err := legacyregistry.Register(
		counterRequestSend,
	)
	if err != nil {
		fmt.Println(err)
	}

}<|MERGE_RESOLUTION|>--- conflicted
+++ resolved
@@ -115,9 +115,6 @@
 	return transport.DebugWrappers(clientTransport)
 }
 
-<<<<<<< HEAD
-func (c Client) prepareRequest(method string, endpoint string, ctx context.Context) (*http.Request, error) {
-=======
 func userAgent(releaseVersionEnv string, v apimachineryversion.Info, cv *configv1.ClusterVersion) string {
 	gitVersion := v.GitVersion
 	// If the RELEASE_VERSION is set in pod, use it
@@ -128,8 +125,7 @@
 	return fmt.Sprintf("insights-operator/%s cluster/%s", gitVersion, cv.Spec.ClusterID)
 }
 
-func (c *Client) Send(ctx context.Context, endpoint string, source Source) error {
->>>>>>> f2e008a2
+func (c Client) prepareRequest(method string, endpoint string, ctx context.Context) (*http.Request, error) {
 	cv := c.clusterInfo.ClusterVersion()
 	if cv == nil {
 		return nil, ErrWaitingForVersion
@@ -143,14 +139,10 @@
 	if req.Header == nil {
 		req.Header = make(http.Header)
 	}
-<<<<<<< HEAD
-	req.Header.Set("User-Agent", fmt.Sprintf("insights-operator/%s cluster/%s", version.Get().GitCommit, cv.Spec.ClusterID))
-
-=======
+
 	releaseVersionEnv := os.Getenv("RELEASE_VERSION")
 	ua := userAgent(releaseVersionEnv, version.Get(), cv)
 	req.Header.Set("User-Agent", ua)
->>>>>>> f2e008a2
 	if err := c.authorizer.Authorize(req); err != nil {
 		return nil, err
 	}
